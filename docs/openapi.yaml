--- conflicted
+++ resolved
@@ -304,11 +304,7 @@
               - type: number
         - in: query
           name: after
-<<<<<<< HEAD
           description: "Cursor in base64 encoding."
-=======
-          description: 'Cursor in base64 encoding. Holds information about timestamp, id, sort.'
->>>>>>> 5d2d6f2b
           schema:
             type: string
         - in: query
@@ -387,11 +383,7 @@
             type: string
         - in: query
           name: after
-<<<<<<< HEAD
           description: "Cursor in base64 encoding."
-=======
-          description: 'Cursor in base64 encoding. Holds information about timestamp, id, sort.'
->>>>>>> 5d2d6f2b
           schema:
             type: string
         - in: query
@@ -475,11 +467,7 @@
             type: string
         - in: query
           name: after
-<<<<<<< HEAD
           description: "Cursor in base64 encoding."
-=======
-          description: 'Cursor in base64 encoding. Holds information about timestamp, id, sort.'
->>>>>>> 5d2d6f2b
           schema:
             type: string
         - in: query
@@ -558,11 +546,7 @@
               - type: number
         - in: query
           name: after
-<<<<<<< HEAD
           description: "Cursor in base64 encoding."
-=======
-          description: 'Cursor in base64 encoding. Holds information about timestamp, id, sort.'
->>>>>>> 5d2d6f2b
           schema:
             type: string
         - in: query
@@ -661,11 +645,7 @@
             type: string
         - in: query
           name: after
-<<<<<<< HEAD
           description: "Cursor in base64 encoding."
-=======
-          description: 'Cursor in base64 encoding. Holds information about timestamp, id, sort.'
->>>>>>> 5d2d6f2b
           schema:
             type: string
         - in: query
@@ -749,11 +729,7 @@
             type: string
         - in: query
           name: after
-<<<<<<< HEAD
           description: "Cursor in base64 encoding."
-=======
-          description: 'Cursor in base64 encoding. Holds information about timestamp, id, sort.'
->>>>>>> 5d2d6f2b
           schema:
             type: string
         - in: query
@@ -842,11 +818,7 @@
             type: string
         - in: query
           name: after
-<<<<<<< HEAD
           description: "Cursor in base64 encoding."
-=======
-          description: 'Cursor in base64 encoding. Holds information about timestamp, id, sort.'
->>>>>>> 5d2d6f2b
           schema:
             type: string
         - in: query
@@ -950,11 +922,7 @@
             type: string
         - in: query
           name: after
-<<<<<<< HEAD
           description: "Cursor in base64 encoding."
-=======
-          description: 'Cursor in base64 encoding. Holds information about timestamp, id, sort.'
->>>>>>> 5d2d6f2b
           schema:
             type: string
         - in: query
@@ -1038,11 +1006,7 @@
             type: string
         - in: query
           name: after
-<<<<<<< HEAD
           description: "Cursor in base64 encoding."
-=======
-          description: 'Cursor in base64 encoding. Holds information about timestamp, id, sort.'
->>>>>>> 5d2d6f2b
           schema:
             type: string
         - in: query
@@ -1126,11 +1090,7 @@
             type: string
         - in: query
           name: after
-<<<<<<< HEAD
           description: "Cursor in base64 encoding."
-=======
-          description: 'Cursor in base64 encoding. Holds information about timestamp, id, sort.'
->>>>>>> 5d2d6f2b
           schema:
             type: string
         - in: query
@@ -1209,11 +1169,7 @@
               - type: number
         - in: query
           name: after
-<<<<<<< HEAD
           description: "Cursor in base64 encoding."
-=======
-          description: 'Cursor in base64 encoding. Holds information about timestamp, id, sort.'
->>>>>>> 5d2d6f2b
           schema:
             type: string
         - in: query
@@ -1302,11 +1258,7 @@
             type: string
         - in: query
           name: after
-<<<<<<< HEAD
           description: "Cursor in base64 encoding."
-=======
-          description: 'Cursor in base64 encoding. Holds information about timestamp, id, sort.'
->>>>>>> 5d2d6f2b
           schema:
             type: string
         - in: query
@@ -1408,11 +1360,7 @@
               - type: number
         - in: query
           name: after
-<<<<<<< HEAD
           description: "Cursor in base64 encoding."
-=======
-          description: 'Cursor in base64 encoding. Holds information about timestamp, id, sort.'
->>>>>>> 5d2d6f2b
           schema:
             type: string
         - in: query
@@ -1496,11 +1444,7 @@
             type: string
         - in: query
           name: after
-<<<<<<< HEAD
           description: "Cursor in base64 encoding."
-=======
-          description: 'Cursor in base64 encoding. Holds information about timestamp, id, sort.'
->>>>>>> 5d2d6f2b
           schema:
             type: string
         - in: query
@@ -1584,11 +1528,7 @@
             type: string
         - in: query
           name: after
-<<<<<<< HEAD
           description: "Cursor in base64 encoding."
-=======
-          description: 'Cursor in base64 encoding. Holds information about timestamp, id, sort.'
->>>>>>> 5d2d6f2b
           schema:
             type: string
         - in: query
@@ -1677,11 +1617,7 @@
             type: string
         - in: query
           name: after
-<<<<<<< HEAD
           description: "Cursor in base64 encoding."
-=======
-          description: 'Cursor in base64 encoding. Holds information about timestamp, id, sort.'
->>>>>>> 5d2d6f2b
           schema:
             type: string
         - in: query
@@ -1770,11 +1706,7 @@
             type: string
         - in: query
           name: after
-<<<<<<< HEAD
           description: "Cursor in base64 encoding."
-=======
-          description: 'Cursor in base64 encoding. Holds information about timestamp, id, sort.'
->>>>>>> 5d2d6f2b
           schema:
             type: string
         - in: query
