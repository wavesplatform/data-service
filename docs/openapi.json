--- conflicted
+++ resolved
@@ -1,11 +1,7 @@
 {
   "openapi": "3.0.0",
   "info": {
-<<<<<<< HEAD
-    "version": "0.30.0",
-=======
     "version": "0.32.0",
->>>>>>> 15282df2
     "title": "Waves Data Service",
     "description": "This is a a public Waves Data Services API documentation. The goal of the API is to provide a simple and convenient way to get data from Waves blockchain."
   },
