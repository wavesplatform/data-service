{
  "name": "data-service",
  "version": "0.0.1",
  "description": "Waves data service",
  "main": "src/index.js",
  "repository": "git@github.com:wavesplatform/data-service.git",
  "author": "Dmitry Shuranov <dvshur@gmail.com>",
  "license": "MIT",
  "scripts": {
    "start": "nodemon index.js",
    "test": "jest"
  },
  "devDependencies": {
    "eslint": "^4.19.1"
  },
  "dependencies": {
    "ajv": "^6.4.0",
    "chalk": "^2.3.2",
    "folktale": "^2.1.0",
    "jest": "^22.4.3",
    "koa": "^2.5.0",
    "koa-router": "^7.4.0",
<<<<<<< HEAD
    "monet": "^0.8.10",
=======
>>>>>>> 49ae2f46
    "pg-promise": "^8.2.3",
    "ramda": "^0.25.0",
    "winston": "^3.0.0-rc4",
    "yamljs": "^0.3.0"
  }
}<|MERGE_RESOLUTION|>--- conflicted
+++ resolved
@@ -20,10 +20,7 @@
     "jest": "^22.4.3",
     "koa": "^2.5.0",
     "koa-router": "^7.4.0",
-<<<<<<< HEAD
     "monet": "^0.8.10",
-=======
->>>>>>> 49ae2f46
     "pg-promise": "^8.2.3",
     "ramda": "^0.25.0",
     "winston": "^3.0.0-rc4",
