{
  "name": "data-service",
  "version": "0.0.1",
  "description": "Waves data service",
  "main": "src/index.js",
  "repository": "git@github.com:wavesplatform/data-service.git",
  "author": "Dmitry Shuranov <dvshur@gmail.com>",
  "license": "MIT",
  "scripts": {
    "start": "nodemon index.js",
    "test": "jest"
  },
  "devDependencies": {
    "eslint": "^4.19.1",
    "jest": "^22.4.3"
  },
  "dependencies": {
<<<<<<< HEAD
    "@koa/cors": "2",
=======
    "@waves/data-entities": "^1.1.0",
    "@waves/json-bigint":
      "git+https://github.com/wavesplatform/json-bigint.git",
    "bignumber.js": "^7.0.1",
>>>>>>> a6cd850f
    "chalk": "^2.3.2",
    "check-env": "^1.3.0",
    "folktale": "^2.1.0",
    "joi": "^13.2.0",
    "koa": "^2.5.0",
    "koa-qs": "^2.0.0",
    "koa-requestid": "^2.0.1",
    "koa-router": "^7.4.0",
    "pg-promise": "^8.2.3",
    "ramda": "^0.25.0",
    "ramda-adjunct": "^2.6.0",
    "winston": "^3.0.0-rc4",
    "winston-daily-rotate-file": "^3.1.3"
  }
}<|MERGE_RESOLUTION|>--- conflicted
+++ resolved
@@ -15,14 +15,11 @@
     "jest": "^22.4.3"
   },
   "dependencies": {
-<<<<<<< HEAD
     "@koa/cors": "2",
-=======
     "@waves/data-entities": "^1.1.0",
     "@waves/json-bigint":
       "git+https://github.com/wavesplatform/json-bigint.git",
     "bignumber.js": "^7.0.1",
->>>>>>> a6cd850f
     "chalk": "^2.3.2",
     "check-env": "^1.3.0",
     "folktale": "^2.1.0",
