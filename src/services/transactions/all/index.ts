--- conflicted
+++ resolved
@@ -92,6 +92,7 @@
           Nothing: () => taskOf(emptyOf()),
         })
       ),
+
   mget: req =>
     repo
       .mget(req.ids) // Task tx[]. tx can have data: null
@@ -108,65 +109,7 @@
               Nothing: () => taskOf(emptyOf()),
             })
           )
-<<<<<<< HEAD
         )
-=======
-        ),
-    mget: ids =>
-      commonTxData
-        .mget(ids) // Task tx[]. tx can have data: null
-        .chain((txsList: List<Transaction>) =>
-          pipe(
-            (o: any) =>
-              evolve({ data: reject(isEmpty) }, o) as List<NotNullTransaction>,
-            idTypeFromCommonData,
-            resultsFromIdType, // Task TxData[]
-            // format output,
-            t =>
-              t.map(
-                pipe<any[], { [key: string]: any }, List<Transaction>>(
-                  indexBy(prop<string, string>('id')),
-                  resultsMap => ({
-                    ...txsList,
-                    data: txsList.data.map(
-                      ifElse(isEmpty, identity, t => ({
-                        ...t,
-                        data: resultsMap[t.data.id],
-                      }))
-                    ),
-                  })
-                )
-              )
-          )(txsList)
-        ),
-
-    search: filters =>
-      commonTxData.search(filters).chain<AppError, List<Transaction>>(txsList =>
-        pipe<
-          List<NotNullTransaction>,
-          { id: string; type: number }[],
-          Task.Task<AppError, TransactionInfo[]>,
-          Task.Task<AppError, List<Transaction>>
-        >(
-          idTypeFromCommonData,
-          resultsFromIdType,
-          // format output
-          t =>
-            t.map(
-              pipe<any[], { [key: string]: any }, List<Transaction>>(
-                indexBy(prop<string, string>('id')),
-                resultsMap =>
-                  ({
-                    ...txsList,
-                    data: txsList.data.map(t => ({
-                      ...t,
-                      data: resultsMap[t.data.id],
-                    })),
-                  } as List<Transaction>)
-              )
-            )
-        )(txsList as List<NotNullTransaction>)
->>>>>>> 43969891
       ),
 
   search: req =>
