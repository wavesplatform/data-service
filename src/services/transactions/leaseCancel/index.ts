--- conflicted
+++ resolved
@@ -1,92 +1,3 @@
-<<<<<<< HEAD
-import { propEq, compose } from 'ramda';
-
-import { CommonServiceDependencies } from '../..';
-import { transaction, TransactionInfo, Transaction, Service } from '../../../types';
-import { WithLimit, WithSortOrder } from '../../_common';
-import { RequestWithCursor } from '../../_common/pagination';
-import { getByIdPreset } from '../../presets/pg/getById';
-import { mgetByIdsPreset } from '../../presets/pg/mgetByIds';
-import { searchWithPaginationPreset } from '../../presets/pg/searchWithPagination';
-import { inputGet } from '../../presets/pg/getById/inputSchema';
-import { inputMget } from '../../presets/pg/mgetByIds/inputSchema';
-
-import { Cursor, serialize, deserialize } from '../_common/cursor';
-import { RawTx, CommonFilters } from '../_common/types';
-
-import { result as resultSchema, inputSearch as inputSearchSchema } from './schema';
-import * as sql from './sql';
-import * as transformTxInfo from './transformTxInfo';
-
-type LeaseCancelTxsSearchRequest = RequestWithCursor<
-  CommonFilters & WithSortOrder & WithLimit,
-  string
-> &
-  Partial<{
-    recipient: string;
-  }>;
-
-type LeaseCancelTxDbResponse = RawTx & {
-  lease_id: string;
-};
-
-export type LeaseCancelTxsService = Service<
-  string,
-  string[],
-  LeaseCancelTxsSearchRequest,
-  Transaction
->;
-
-export default ({
-  drivers: { pg },
-  emitEvent,
-}: CommonServiceDependencies): LeaseCancelTxsService => {
-  return {
-    get: getByIdPreset<string, LeaseCancelTxDbResponse, TransactionInfo, Transaction>({
-      name: 'transactions.leaseCancel.get',
-      sql: sql.get,
-      inputSchema: inputGet,
-      resultSchema,
-      resultTypeFactory: transaction,
-      transformResult: transformTxInfo,
-    })({
-      pg,
-      emitEvent,
-    }),
-
-    mget: mgetByIdsPreset<string, LeaseCancelTxDbResponse, TransactionInfo, Transaction>({
-      name: 'transactions.leaseCancel.mget',
-      matchRequestResult: propEq('id'),
-      sql: sql.mget,
-      inputSchema: inputMget,
-      resultTypeFactory: transaction,
-      resultSchema,
-      transformResult: transformTxInfo,
-    })({
-      pg,
-      emitEvent,
-    }),
-
-    search: searchWithPaginationPreset<
-      Cursor,
-      LeaseCancelTxsSearchRequest,
-      LeaseCancelTxDbResponse,
-      TransactionInfo,
-      Transaction
-    >({
-      name: 'transactions.leaseCancel.search',
-      sql: sql.search,
-      inputSchema: inputSearchSchema,
-      resultSchema,
-      transformResult: compose(transaction, transformTxInfo),
-      cursorSerialization: { serialize, deserialize },
-    })({
-      pg,
-      emitEvent,
-    }),
-  };
-};
-=======
 import { withDecimalsProcessing } from '../../_common/transformation/withDecimalsProcessing';
 import { AssetsService } from '../../assets';
 import { createService } from '../_common/createService';
@@ -98,5 +9,4 @@
   repo: LeaseCancelTxsRepo,
   assetsService: AssetsService
 ): LeaseCancelTxsService =>
-  withDecimalsProcessing(modifyFeeDecimals(assetsService), createService(repo));
->>>>>>> 15282df2
+  withDecimalsProcessing(modifyFeeDecimals(assetsService), createService(repo));