const crypto = require('crypto');
const { where, whereRaw } = require('../../../../utils/db/knex');

const commonFilters = require('../../_common/sql/filters');
const commonFiltersOrder = require('../../_common/sql/filtersOrder');

<<<<<<< HEAD
const byScript = where('script');

const byAssetId = assetId =>
  where('asset_uid', function() {
    this.select('uid')
      .from('assets')
      .where('asset_id', assetId);
  });

module.exports = {
  filters: {
    ...commonFilters,
    script: byScript,
    assetId: byAssetId,
=======
module.exports = {
  filters: {
    ...commonFilters,
    script: s =>
      whereRaw(
        'md5(script) = ?',
        crypto
          .createHash('md5')
          .update(s)
          .digest('hex')
      ),
    assetId: where('asset_id'),
>>>>>>> 4939b1e8
  },
  filtersOrder: [...commonFiltersOrder, 'script', 'assetId'],
};<|MERGE_RESOLUTION|>--- conflicted
+++ resolved
@@ -4,8 +4,14 @@
 const commonFilters = require('../../_common/sql/filters');
 const commonFiltersOrder = require('../../_common/sql/filtersOrder');
 
-<<<<<<< HEAD
-const byScript = where('script');
+const byScript = s =>
+  whereRaw(
+    'md5(script) = ?',
+    crypto
+      .createHash('md5')
+      .update(s)
+      .digest('hex')
+  );
 
 const byAssetId = assetId =>
   where('asset_uid', function() {
@@ -19,20 +25,6 @@
     ...commonFilters,
     script: byScript,
     assetId: byAssetId,
-=======
-module.exports = {
-  filters: {
-    ...commonFilters,
-    script: s =>
-      whereRaw(
-        'md5(script) = ?',
-        crypto
-          .createHash('md5')
-          .update(s)
-          .digest('hex')
-      ),
-    assetId: where('asset_id'),
->>>>>>> 4939b1e8
   },
   filtersOrder: [...commonFiltersOrder, 'script', 'assetId'],
 };