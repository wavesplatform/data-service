--- conflicted
+++ resolved
@@ -8,18 +8,17 @@
   ...commonFields,
 
   asset_id: Joi.string()
-<<<<<<< HEAD
-    .base58()
-    .allow(null),
-=======
     .assetId()
     .required(),
->>>>>>> 4939b1e8
   attachment: Joi.string()
     .required()
     .allow(''),
-  sender: Joi.string().base58().required(),
-  sender_public_key: Joi.string().base58().required(),
+  sender: Joi.string()
+    .base58()
+    .required(),
+  sender_public_key: Joi.string()
+    .base58()
+    .required(),
   recipients: Joi.array().items(Joi.string()),
   amounts: Joi.array().items(
     Joi.object()
