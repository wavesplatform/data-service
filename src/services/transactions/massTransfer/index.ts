--- conflicted
+++ resolved
@@ -1,102 +1,3 @@
-<<<<<<< HEAD
-import { propEq, compose } from 'ramda';
-import { BigNumber } from '@waves/data-entities';
-
-import { CommonServiceDependencies } from '../..';
-import { transaction, TransactionInfo, Transaction, Service } from '../../../types';
-import { WithLimit, WithSortOrder } from '../../_common';
-import { RequestWithCursor } from '../../_common/pagination';
-import { getByIdPreset } from '../../presets/pg/getById';
-import { mgetByIdsPreset } from '../../presets/pg/mgetByIds';
-import { searchWithPaginationPreset } from '../../presets/pg/searchWithPagination';
-import { inputGet } from '../../presets/pg/getById/inputSchema';
-import { inputMget } from '../../presets/pg/mgetByIds/inputSchema';
-
-import { Cursor, serialize, deserialize } from '../_common/cursor';
-import { RawTx, CommonFilters } from '../_common/types';
-
-import { result, inputSearch } from './schema';
-import * as sql from './sql';
-import * as transformTxInfo from './transformTxInfo';
-
-type MassTransferTxsSearchRequest = RequestWithCursor<
-  CommonFilters & WithSortOrder & WithLimit,
-  string
-> &
-  Partial<{
-    sender: string;
-    assetId: string;
-    recipient: string;
-  }>;
-
-type MassTransferTxDbResponse = RawTx & {
-  asset_id: string;
-  attachment: string;
-  sender: string;
-  sender_public_key: string;
-  recipients: string;
-  amounts: BigNumber[];
-};
-
-export type MassTransferTxsService = Service<
-  string,
-  string[],
-  MassTransferTxsSearchRequest,
-  Transaction
->;
-
-export default ({
-  drivers: { pg },
-  emitEvent,
-}: CommonServiceDependencies): MassTransferTxsService => {
-  return {
-    get: getByIdPreset<string, MassTransferTxDbResponse, TransactionInfo, Transaction>({
-      name: 'transactions.massTransfer.get',
-      sql: sql.get,
-      inputSchema: inputGet,
-      resultSchema: result,
-      resultTypeFactory: transaction,
-      transformResult: transformTxInfo,
-    })({
-      pg,
-      emitEvent,
-    }),
-
-    mget: mgetByIdsPreset<string, MassTransferTxDbResponse, TransactionInfo, Transaction>(
-      {
-        name: 'transactions.massTransfer.mget',
-        matchRequestResult: propEq('id'),
-        sql: sql.mget,
-        inputSchema: inputMget,
-        resultTypeFactory: transaction,
-        resultSchema: result,
-        transformResult: transformTxInfo,
-      }
-    )({
-      pg,
-      emitEvent,
-    }),
-
-    search: searchWithPaginationPreset<
-      Cursor,
-      MassTransferTxsSearchRequest,
-      MassTransferTxDbResponse,
-      TransactionInfo,
-      Transaction
-    >({
-      name: 'transactions.massTransfer.search',
-      sql: sql.search,
-      inputSchema: inputSearch,
-      resultSchema: result,
-      transformResult: compose(transaction, transformTxInfo),
-      cursorSerialization: { serialize, deserialize },
-    })({
-      pg,
-      emitEvent,
-    }),
-  };
-};
-=======
 import { withDecimalsProcessing } from '../../_common/transformation/withDecimalsProcessing';
 import { AssetsService } from '../../assets';
 import { createService } from '../_common/createService';
@@ -108,5 +9,4 @@
   repo: MassTransferTxsRepo,
   assetsService: AssetsService
 ): MassTransferTxsService =>
-  withDecimalsProcessing(modifyDecimals(assetsService), createService(repo));
->>>>>>> 15282df2
+  withDecimalsProcessing(modifyDecimals(assetsService), createService(repo));