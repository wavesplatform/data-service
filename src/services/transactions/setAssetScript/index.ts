<<<<<<< HEAD
import { propEq, compose } from 'ramda';

import { CommonServiceDependencies } from '../..';
import { transaction, TransactionInfo, Transaction, Service } from '../../../types';
import { WithLimit, WithSortOrder } from '../../_common';
import { RequestWithCursor } from '../../_common/pagination';
import { getByIdPreset } from '../../presets/pg/getById';
import { mgetByIdsPreset } from '../../presets/pg/mgetByIds';
import { searchWithPaginationPreset } from '../../presets/pg/searchWithPagination';
import { inputGet } from '../../presets/pg/getById/inputSchema';
import { inputMget } from '../../presets/pg/mgetByIds/inputSchema';

import { Cursor, serialize, deserialize } from '../_common/cursor';
import { RawTx, CommonFilters } from '../_common/types';

import { result, inputSearch } from './schema';
import * as sql from './sql';
import * as transformTxInfo from './transformTxInfo';

type SetAssetScriptTxsSearchRequest = RequestWithCursor<
  CommonFilters & WithSortOrder & WithLimit,
  string
> &
  Partial<{
    assetId: string;
    script: string;
  }>;

type SetAssetScriptTxDbResponse = RawTx & {
  asset_id: string;
  script: string;
};

export type SetAssetScriptTxsService = Service<
  string,
  string[],
  SetAssetScriptTxsSearchRequest,
  Transaction
>;

export default ({
  drivers: { pg },
  emitEvent,
}: CommonServiceDependencies): SetAssetScriptTxsService => {
  return {
    get: getByIdPreset<string, SetAssetScriptTxDbResponse, TransactionInfo, Transaction>({
      name: 'transactions.setAssetScript.get',
      sql: sql.get,
      inputSchema: inputGet,
      resultSchema: result,
      resultTypeFactory: transaction,
      transformResult: transformTxInfo,
    })({
      pg,
      emitEvent,
    }),

    mget: mgetByIdsPreset<
      string,
      SetAssetScriptTxDbResponse,
      TransactionInfo,
      Transaction
    >({
      name: 'transactions.setAssetScript.mget',
      matchRequestResult: propEq('id'),
      sql: sql.mget,
      inputSchema: inputMget,
      resultTypeFactory: transaction,
      resultSchema: result,
      transformResult: transformTxInfo,
    })({
      pg,
      emitEvent,
    }),

    search: searchWithPaginationPreset<
      Cursor,
      SetAssetScriptTxsSearchRequest,
      SetAssetScriptTxDbResponse,
      TransactionInfo,
      Transaction
    >({
      name: 'transactions.setAssetScript.search',
      sql: sql.search,
      inputSchema: inputSearch,
      resultSchema: result,
      transformResult: compose(transaction, transformTxInfo),
      cursorSerialization: {
        serialize,
        deserialize,
      },
    })({
      pg,
      emitEvent,
    }),
  };
};
=======
import { withDecimalsProcessing } from '../../_common/transformation/withDecimalsProcessing';
import { AssetsService } from '../../assets';
import { createService } from '../_common/createService';
import { modifyFeeDecimals } from '../_common/modifyFeeDecimals';
import { SetAssetScriptTxsRepo } from './repo/types';
import { SetAssetScriptTxsService } from './types';

export default (
  repo: SetAssetScriptTxsRepo,
  assetsService: AssetsService
): SetAssetScriptTxsService =>
  withDecimalsProcessing(modifyFeeDecimals(assetsService), createService(repo));
>>>>>>> 15282df2
<|MERGE_RESOLUTION|>--- conflicted
+++ resolved
@@ -1,102 +1,3 @@
-<<<<<<< HEAD
-import { propEq, compose } from 'ramda';
-
-import { CommonServiceDependencies } from '../..';
-import { transaction, TransactionInfo, Transaction, Service } from '../../../types';
-import { WithLimit, WithSortOrder } from '../../_common';
-import { RequestWithCursor } from '../../_common/pagination';
-import { getByIdPreset } from '../../presets/pg/getById';
-import { mgetByIdsPreset } from '../../presets/pg/mgetByIds';
-import { searchWithPaginationPreset } from '../../presets/pg/searchWithPagination';
-import { inputGet } from '../../presets/pg/getById/inputSchema';
-import { inputMget } from '../../presets/pg/mgetByIds/inputSchema';
-
-import { Cursor, serialize, deserialize } from '../_common/cursor';
-import { RawTx, CommonFilters } from '../_common/types';
-
-import { result, inputSearch } from './schema';
-import * as sql from './sql';
-import * as transformTxInfo from './transformTxInfo';
-
-type SetAssetScriptTxsSearchRequest = RequestWithCursor<
-  CommonFilters & WithSortOrder & WithLimit,
-  string
-> &
-  Partial<{
-    assetId: string;
-    script: string;
-  }>;
-
-type SetAssetScriptTxDbResponse = RawTx & {
-  asset_id: string;
-  script: string;
-};
-
-export type SetAssetScriptTxsService = Service<
-  string,
-  string[],
-  SetAssetScriptTxsSearchRequest,
-  Transaction
->;
-
-export default ({
-  drivers: { pg },
-  emitEvent,
-}: CommonServiceDependencies): SetAssetScriptTxsService => {
-  return {
-    get: getByIdPreset<string, SetAssetScriptTxDbResponse, TransactionInfo, Transaction>({
-      name: 'transactions.setAssetScript.get',
-      sql: sql.get,
-      inputSchema: inputGet,
-      resultSchema: result,
-      resultTypeFactory: transaction,
-      transformResult: transformTxInfo,
-    })({
-      pg,
-      emitEvent,
-    }),
-
-    mget: mgetByIdsPreset<
-      string,
-      SetAssetScriptTxDbResponse,
-      TransactionInfo,
-      Transaction
-    >({
-      name: 'transactions.setAssetScript.mget',
-      matchRequestResult: propEq('id'),
-      sql: sql.mget,
-      inputSchema: inputMget,
-      resultTypeFactory: transaction,
-      resultSchema: result,
-      transformResult: transformTxInfo,
-    })({
-      pg,
-      emitEvent,
-    }),
-
-    search: searchWithPaginationPreset<
-      Cursor,
-      SetAssetScriptTxsSearchRequest,
-      SetAssetScriptTxDbResponse,
-      TransactionInfo,
-      Transaction
-    >({
-      name: 'transactions.setAssetScript.search',
-      sql: sql.search,
-      inputSchema: inputSearch,
-      resultSchema: result,
-      transformResult: compose(transaction, transformTxInfo),
-      cursorSerialization: {
-        serialize,
-        deserialize,
-      },
-    })({
-      pg,
-      emitEvent,
-    }),
-  };
-};
-=======
 import { withDecimalsProcessing } from '../../_common/transformation/withDecimalsProcessing';
 import { AssetsService } from '../../assets';
 import { createService } from '../_common/createService';
@@ -108,5 +9,4 @@
   repo: SetAssetScriptTxsRepo,
   assetsService: AssetsService
 ): SetAssetScriptTxsService =>
-  withDecimalsProcessing(modifyFeeDecimals(assetsService), createService(repo));
->>>>>>> 15282df2
+  withDecimalsProcessing(modifyFeeDecimals(assetsService), createService(repo));