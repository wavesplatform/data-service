const {
  where,
  whereIn,
  whereRaw,
  limit,
} = require('../../../../utils/db/knex/index');
const { md5 } = require('../../../../utils/hash');

const id = (id) => where('t.id', id);

const ids = (ids) => whereIn('t.id', ids);

const sender = (addr) => where('t.sender', addr);

const senders = (addrs) => whereIn('t.sender', addrs);

const byTimeStamp = (comparator) => (ts) => (q) =>
  q.clone().where('t.time_stamp', comparator, ts.toISOString());

const byAssetId = (assetId) => where('asset_id', assetId);

const byRecipient = (addressOrAlias) =>
  whereRaw(
    `recipient_address = coalesce((select sender from txs_10 where alias = '${addressOrAlias}' limit 1), '${addressOrAlias}')`
  );

<<<<<<< HEAD
const senders = whereIn('sender');

const timeStart = where('time_stamp', '>=');
const timeEnd = where('time_stamp', '<=');
=======
const byScript = (s) => whereRaw('md5(script) = ?', md5(s));
>>>>>>> 15282df2

const sort = (s) => (q) => q.clone().orderBy('t.uid', s);

const after = ({ uid, sort }) => (q) => {
  const comparator = sort === 'desc' ? '<' : '>';
  return q.clone().whereRaw(`t.uid ${comparator} ${uid.toString()}`);
};

module.exports = {
  id,
  ids,
  sender,
  senders,
<<<<<<< HEAD
  timeStart,
  timeEnd,
=======
  timeStart: byTimeStamp('>='),
  timeEnd: byTimeStamp('<='),
>>>>>>> 15282df2
  sort,
  after,
  limit,
  assetId: byAssetId,
  recipient: byRecipient,
  script: byScript,
};<|MERGE_RESOLUTION|>--- conflicted
+++ resolved
@@ -24,14 +24,7 @@
     `recipient_address = coalesce((select sender from txs_10 where alias = '${addressOrAlias}' limit 1), '${addressOrAlias}')`
   );
 
-<<<<<<< HEAD
-const senders = whereIn('sender');
-
-const timeStart = where('time_stamp', '>=');
-const timeEnd = where('time_stamp', '<=');
-=======
 const byScript = (s) => whereRaw('md5(script) = ?', md5(s));
->>>>>>> 15282df2
 
 const sort = (s) => (q) => q.clone().orderBy('t.uid', s);
 
@@ -45,13 +38,8 @@
   ids,
   sender,
   senders,
-<<<<<<< HEAD
-  timeStart,
-  timeEnd,
-=======
   timeStart: byTimeStamp('>='),
   timeEnd: byTimeStamp('<='),
->>>>>>> 15282df2
   sort,
   after,
   limit,
