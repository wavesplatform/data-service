--- conflicted
+++ resolved
@@ -1,12 +1,5 @@
 import { Result, Error as error, Ok as ok } from 'folktale/result';
-<<<<<<< HEAD
-import { isNil } from 'ramda';
-import { TransactionInfo } from '../../../types';
 import { ValidationError } from '../../../errorHandling';
-import { parseDate } from '../../../utils/parsers/parseDate';
-=======
-import { ValidationError } from '../../../errorHandling';
->>>>>>> 43969891
 import { SortOrder, WithSortOrder } from '../../_common';
 import { RawTxWithUid } from './types';
 
@@ -20,24 +13,16 @@
 
 export const serialize = <
   Request extends WithSortOrder,
-<<<<<<< HEAD
-  ResponseTransformed extends TransactionInfo
-=======
   Response extends RawTxWithUid
->>>>>>> 43969891
 >(
   request: Request,
   response: Response
 ): string | undefined =>
   response === null
     ? undefined
-<<<<<<< HEAD
-    : Buffer.from(
-        `${response.timestamp.toISOString()}::${response.id}::${request.sort}`
-      ).toString('base64');
-=======
-    : Buffer.from(`${response.tx_uid}::${request.sort}`).toString('base64');
->>>>>>> 43969891
+    : Buffer.from(`${response.tx_uid.toString()}::${request.sort}`).toString(
+        'base64'
+      );
 
 export const deserialize = (
   cursor: string
@@ -58,33 +43,9 @@
       .chain(d =>
         d.length === 2
           ? ok<ValidationError, string[]>(d)
-<<<<<<< HEAD
-          : error<ValidationError, string[]>(err('Cursor length <3'))
-      )
-      .chain(d =>
-        parseDate(d[0])
-          .mapError(e => err())
-          // validate sort order 'asc' | 'desc'
-          .chain(date => {
-            const s = d[2];
-            if (!isNil(date) && isSortOrder(s)) {
-              return ok<ValidationError, [Date, SortOrder]>([date, s]);
-            } else {
-              return error<ValidationError, [Date, SortOrder]>(
-                err('Sort is not valid')
-              );
-            }
-          })
-          .map(([date, sort]) => ({
-            timestamp: date,
-            id: d[1],
-            sort,
-          }))
-=======
           : error<ValidationError, string[]>(
               err('Cursor length is not equals to 2')
             )
->>>>>>> 43969891
       )
       .chain(d => {
         const s = d[1];
