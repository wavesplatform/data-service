import { renameKeys } from 'ramda-adjunct';
import { compose, ifElse, propEq, omit, identity, pathEq } from 'ramda';

const hasNullSig = propEq('signature', null);
const hasZeroProofs = pathEq(['proofs', 'length'], 0);

const processProofsAndSignature = ifElse(
  hasNullSig,
  omit(['signature']),
  ifElse(hasZeroProofs, omit(['proofs']), identity)
);

/** transformTxInfo:: RawTxInfo -> TxInfo */
export const transformTxInfo = compose(
  processProofsAndSignature,
  // remove version if it is null
  ifElse(propEq('version', null), omit(['version']), identity),
  renameKeys({
    tx_type: 'type',
    tx_version: 'version',
    sender_public_key: 'senderPublicKey',
    time_stamp: 'timestamp',
    status: 'applicationStatus',
<<<<<<< HEAD
  })
=======
  }),
  omit(['uid'])
>>>>>>> 15282df2
);<|MERGE_RESOLUTION|>--- conflicted
+++ resolved
@@ -21,10 +21,6 @@
     sender_public_key: 'senderPublicKey',
     time_stamp: 'timestamp',
     status: 'applicationStatus',
-<<<<<<< HEAD
-  })
-=======
   }),
   omit(['uid'])
->>>>>>> 15282df2
 );