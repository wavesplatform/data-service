--- conflicted
+++ resolved
@@ -1,59 +1,3 @@
-<<<<<<< HEAD
-import { RawTx, Tx } from '../_common/types';
-
-export type InvokeScriptTxArgType = 'integer' | 'boolean' | 'binary' | 'string' | 'list';
-
-export type RawInvokeScriptTxArgValue = {
-  arg_value_integer: bigint | null;
-  arg_value_boolean: boolean | null;
-  arg_value_binary: Buffer | null;
-  arg_value_string: string | null;
-  arg_value_list: Array<bigint | boolean | Buffer | string> | null;
-};
-
-export type RawInvokeScriptTxArg = RawInvokeScriptTxArgValue & {
-  arg_type: InvokeScriptTxArgType | null;
-  position_in_args: number | null;
-};
-
-export type RawInvokeScriptTxPayment = {
-  amount: bigint | null;
-  asset_id: string | null;
-  position_in_payment: number | null;
-};
-
-export type RawInvokeScriptTx = RawTx &
-  RawInvokeScriptTxArg &
-  RawInvokeScriptTxPayment & {
-    dapp: string;
-    function_name: string | null;
-  };
-
-export type InvokeScriptTxArg = {
-  type: RawInvokeScriptTx['arg_type'];
-  value:
-    | RawInvokeScriptTx['arg_value_binary']
-    | RawInvokeScriptTx['arg_value_boolean']
-    | RawInvokeScriptTx['arg_value_integer']
-    | RawInvokeScriptTx['arg_value_string']
-    | RawInvokeScriptTx['arg_value_list'];
-  positionInArgs: RawInvokeScriptTx['position_in_args'];
-};
-
-export type InvokeScriptTxPayment = {
-  amount: RawInvokeScriptTx['amount'];
-  assetId: RawInvokeScriptTx['asset_id'];
-  positionInPayment: RawInvokeScriptTx['position_in_payment'];
-};
-
-export type InvokeScriptTx = Tx & {
-  dApp: string;
-  call: {
-    function: string;
-    args: InvokeScriptTxArg[];
-  };
-  payment: InvokeScriptTxPayment[];
-=======
 import { Maybe } from 'folktale/maybe';
 import {
   Service,
@@ -90,5 +34,4 @@
     InvokeScriptTxsServiceSearchRequest & WithMoneyFormat,
     SearchedItems<InvokeScriptTx>
   >;
->>>>>>> 15282df2
 };