<<<<<<< HEAD
import { propEq, compose } from 'ramda';
import { BigNumber } from '@waves/data-entities';

import { CommonServiceDependencies } from '../..';
import { transaction, TransactionInfo, Transaction, Service } from '../../../types';
import { WithLimit, WithSortOrder } from '../../_common';
import { RequestWithCursor } from '../../_common/pagination';
import { getByIdPreset } from '../../presets/pg/getById';
import { mgetByIdsPreset } from '../../presets/pg/mgetByIds';
import { searchWithPaginationPreset } from '../../presets/pg/searchWithPagination';
import { inputGet } from '../../presets/pg/getById/inputSchema';
import { inputMget } from '../../presets/pg/mgetByIds/inputSchema';

import { Cursor, serialize, deserialize } from '../_common/cursor';
import { RawTx, CommonFilters } from '../_common/types';
import { transformTxInfo } from '../_common/transformTxInfo';

import { result as resultSchema, inputSearch as inputSearchSchema } from './schema';
import * as sql from './sql';

type LeaseTxsSearchRequest = RequestWithCursor<
  CommonFilters & WithSortOrder & WithLimit,
  string
> &
  Partial<{
    recipient: string;
  }>;

type LeaseTxDbResponse = RawTx & {
  amount: BigNumber;
  recipient: string;
};

export type LeaseTxsService = Service<
  string,
  string[],
  LeaseTxsSearchRequest,
  Transaction
>;

export default ({
  drivers: { pg },
  emitEvent,
}: CommonServiceDependencies): LeaseTxsService => {
  return {
    get: getByIdPreset<string, LeaseTxDbResponse, TransactionInfo, Transaction>({
      name: 'transactions.lease.get',
      sql: sql.get,
      inputSchema: inputGet,
      resultSchema,
      resultTypeFactory: transaction,
      transformResult: transformTxInfo,
    })({
      pg,
      emitEvent,
    }),

    mget: mgetByIdsPreset<string, LeaseTxDbResponse, TransactionInfo, Transaction>({
      name: 'transactions.lease.mget',
      matchRequestResult: propEq('id'),
      sql: sql.mget,
      inputSchema: inputMget,
      resultTypeFactory: transaction,
      resultSchema,
      transformResult: transformTxInfo,
    })({
      pg,
      emitEvent,
    }),

    search: searchWithPaginationPreset<
      Cursor,
      LeaseTxsSearchRequest,
      LeaseTxDbResponse,
      TransactionInfo,
      Transaction
    >({
      name: 'transactions.lease.search',
      sql: sql.search,
      inputSchema: inputSearchSchema,
      resultSchema,
      transformResult: compose(transaction, transformTxInfo),
      cursorSerialization: { serialize, deserialize },
    })({
      pg,
      emitEvent,
    }),
  };
};
=======
import { withDecimalsProcessing } from '../../_common/transformation/withDecimalsProcessing';
import { AssetsService } from '../../assets';
import { createService } from '../_common/createService';
import { modifyDecimals } from './modifyDecimals';
import { LeaseTxsRepo } from './repo/types';
import { LeaseTxsService } from './types';

export default (
  repo: LeaseTxsRepo,
  assetsService: AssetsService
): LeaseTxsService =>
  withDecimalsProcessing(modifyDecimals(assetsService), createService(repo));
>>>>>>> 15282df2
<|MERGE_RESOLUTION|>--- conflicted
+++ resolved
@@ -1,94 +1,3 @@
-<<<<<<< HEAD
-import { propEq, compose } from 'ramda';
-import { BigNumber } from '@waves/data-entities';
-
-import { CommonServiceDependencies } from '../..';
-import { transaction, TransactionInfo, Transaction, Service } from '../../../types';
-import { WithLimit, WithSortOrder } from '../../_common';
-import { RequestWithCursor } from '../../_common/pagination';
-import { getByIdPreset } from '../../presets/pg/getById';
-import { mgetByIdsPreset } from '../../presets/pg/mgetByIds';
-import { searchWithPaginationPreset } from '../../presets/pg/searchWithPagination';
-import { inputGet } from '../../presets/pg/getById/inputSchema';
-import { inputMget } from '../../presets/pg/mgetByIds/inputSchema';
-
-import { Cursor, serialize, deserialize } from '../_common/cursor';
-import { RawTx, CommonFilters } from '../_common/types';
-import { transformTxInfo } from '../_common/transformTxInfo';
-
-import { result as resultSchema, inputSearch as inputSearchSchema } from './schema';
-import * as sql from './sql';
-
-type LeaseTxsSearchRequest = RequestWithCursor<
-  CommonFilters & WithSortOrder & WithLimit,
-  string
-> &
-  Partial<{
-    recipient: string;
-  }>;
-
-type LeaseTxDbResponse = RawTx & {
-  amount: BigNumber;
-  recipient: string;
-};
-
-export type LeaseTxsService = Service<
-  string,
-  string[],
-  LeaseTxsSearchRequest,
-  Transaction
->;
-
-export default ({
-  drivers: { pg },
-  emitEvent,
-}: CommonServiceDependencies): LeaseTxsService => {
-  return {
-    get: getByIdPreset<string, LeaseTxDbResponse, TransactionInfo, Transaction>({
-      name: 'transactions.lease.get',
-      sql: sql.get,
-      inputSchema: inputGet,
-      resultSchema,
-      resultTypeFactory: transaction,
-      transformResult: transformTxInfo,
-    })({
-      pg,
-      emitEvent,
-    }),
-
-    mget: mgetByIdsPreset<string, LeaseTxDbResponse, TransactionInfo, Transaction>({
-      name: 'transactions.lease.mget',
-      matchRequestResult: propEq('id'),
-      sql: sql.mget,
-      inputSchema: inputMget,
-      resultTypeFactory: transaction,
-      resultSchema,
-      transformResult: transformTxInfo,
-    })({
-      pg,
-      emitEvent,
-    }),
-
-    search: searchWithPaginationPreset<
-      Cursor,
-      LeaseTxsSearchRequest,
-      LeaseTxDbResponse,
-      TransactionInfo,
-      Transaction
-    >({
-      name: 'transactions.lease.search',
-      sql: sql.search,
-      inputSchema: inputSearchSchema,
-      resultSchema,
-      transformResult: compose(transaction, transformTxInfo),
-      cursorSerialization: { serialize, deserialize },
-    })({
-      pg,
-      emitEvent,
-    }),
-  };
-};
-=======
 import { withDecimalsProcessing } from '../../_common/transformation/withDecimalsProcessing';
 import { AssetsService } from '../../assets';
 import { createService } from '../_common/createService';
@@ -100,5 +9,4 @@
   repo: LeaseTxsRepo,
   assetsService: AssetsService
 ): LeaseTxsService =>
-  withDecimalsProcessing(modifyDecimals(assetsService), createService(repo));
->>>>>>> 15282df2
+  withDecimalsProcessing(modifyDecimals(assetsService), createService(repo));