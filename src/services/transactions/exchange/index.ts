--- conflicted
+++ resolved
@@ -27,15 +27,6 @@
 export type ExchangeTxsSearchRequest = RequestWithCursor<
   CommonFilters & WithSortOrder & WithLimit,
   string
-<<<<<<< HEAD
-> & Partial<{
-  matcher: string;
-  orderId: string;
-  orderSender: string;
-  amountAsset: string;
-  priceAsset: string;
-}>;
-=======
 > &
   Partial<{
     matcher: string;
@@ -44,7 +35,6 @@
     amountAsset: string;
     priceAsset: string;
   }>;
->>>>>>> 702e697e
 
 export type ExchangeTxDbResponse = RawTx & {
   price_asset: string;
