--- conflicted
+++ resolved
@@ -3,30 +3,16 @@
 const createSql = require('../../_common/sql/index');
 
 const { select, withFirstOnly } = require('./query');
-<<<<<<< HEAD
 
 const outerSort = s => q => q.clone().orderBy('txs.uid', s);
-=======
-const { filters, filtersOrder } = require('./filters');
->>>>>>> 4939b1e8
 
 const queryAfterFilters = {
   get: withFirstOnly,
   mget: withFirstOnly,
-  search: (q, fValues) =>
-    compose(
-<<<<<<< HEAD
-      outerSort(fValues.sort),
-=======
-      filters.sort(fValues.sort),
->>>>>>> 4939b1e8
-      withFirstOnly
-    )(q),
+  search: (q, fValues) => compose(outerSort(fValues.sort), withFirstOnly)(q),
 };
 
 module.exports = createSql({
   query: select,
   queryAfterFilters,
-  filters,
-  filtersOrder,
 });