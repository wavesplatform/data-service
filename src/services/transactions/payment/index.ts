--- conflicted
+++ resolved
@@ -1,96 +1,3 @@
-<<<<<<< HEAD
-import { propEq, compose } from 'ramda';
-
-import { transaction, TransactionInfo, Transaction, Service } from '../../../types';
-import { CommonServiceDependencies } from '../..';
-import { WithLimit, WithSortOrder } from '../../_common';
-import { RequestWithCursor } from '../../_common/pagination';
-import { getByIdPreset } from '../../presets/pg/getById';
-import { mgetByIdsPreset } from '../../presets/pg/mgetByIds';
-import { searchWithPaginationPreset } from '../../presets/pg/searchWithPagination';
-import { inputGet } from '../../presets/pg/getById/inputSchema';
-import { inputMget } from '../../presets/pg/mgetByIds/inputSchema';
-
-import { Cursor, serialize, deserialize } from '../_common/cursor';
-import { transformTxInfo } from '../_common/transformTxInfo';
-import { RawTx, CommonFilters } from '../_common/types';
-
-import { result as resultSchema, inputSearch as inputSearchSchema } from './schema';
-import * as sql from './sql';
-
-type PaymentTxsSearchRequest = RequestWithCursor<
-  CommonFilters & WithSortOrder & WithLimit,
-  string
-> &
-  Partial<{
-    recipient: string;
-  }>;
-
-type PaymentTxDbResponse = RawTx & {
-  amount: string;
-  recipient: string;
-};
-
-export type PaymentTxsService = Service<
-  string,
-  string[],
-  PaymentTxsSearchRequest,
-  Transaction
->;
-
-export default ({
-  drivers: { pg },
-  emitEvent,
-}: CommonServiceDependencies): PaymentTxsService => {
-  return {
-    get: getByIdPreset<string, PaymentTxDbResponse, TransactionInfo, Transaction>({
-      name: 'transactions.payment.get',
-      sql: sql.get,
-      inputSchema: inputGet,
-      resultSchema,
-      resultTypeFactory: transaction,
-      transformResult: transformTxInfo,
-    })({
-      pg,
-      emitEvent,
-    }),
-
-    mget: mgetByIdsPreset<string, PaymentTxDbResponse, TransactionInfo, Transaction>({
-      name: 'transactions.payment.mget',
-      matchRequestResult: propEq('id'),
-      sql: sql.mget,
-      inputSchema: inputMget,
-      resultTypeFactory: transaction,
-      resultSchema,
-      transformResult: transformTxInfo,
-    })({
-      pg,
-      emitEvent,
-    }),
-
-    search: searchWithPaginationPreset<
-      Cursor,
-      PaymentTxsSearchRequest,
-      PaymentTxDbResponse,
-      TransactionInfo,
-      Transaction
-    >({
-      name: 'transactions.payment.search',
-      sql: sql.search,
-      inputSchema: inputSearchSchema,
-      resultSchema,
-      transformResult: compose(transaction, transformTxInfo),
-      cursorSerialization: {
-        serialize,
-        deserialize,
-      },
-    })({
-      pg,
-      emitEvent,
-    }),
-  };
-};
-=======
 import { withDecimalsProcessing } from '../../_common/transformation/withDecimalsProcessing';
 import { AssetsService } from '../../assets';
 import { createService } from '../_common/createService';
@@ -102,5 +9,4 @@
   repo: PaymentTxsRepo,
   assetsService: AssetsService
 ): PaymentTxsService =>
-  withDecimalsProcessing(modifyDecimals(assetsService), createService(repo));
->>>>>>> 15282df2
+  withDecimalsProcessing(modifyDecimals(assetsService), createService(repo));