import { BigNumber } from '@waves/data-entities';
<<<<<<< HEAD
import {
  ServiceMget,
  Rate,
  RateMgetParams,
  list,
  rate,
  RateInfo,
  AssetIdsPair,
} from '../../types';
import { RateSerivceCreatorDependencies } from '../../services';
=======
import { Service, RateMgetParams, RateWithPairIds } from '../../types';
import { RateSerivceCreatorDependencies } from '..';
>>>>>>> 15282df2
import RateEstimator from './RateEstimator';
import RemoteRateRepo from './repo/impl/RemoteRateRepo';
import { MoneyFormat, WithMoneyFormat } from '../types';
import { of as taskOf } from 'folktale/concurrency/task';

export { default as RateCacheImpl } from './repo/impl/RateCache';

export type RatesMgetService = Service<
  RateMgetParams & WithMoneyFormat,
  RateWithPairIds[]
>;

export default function ({
  drivers,
  cache,
<<<<<<< HEAD
}: RateSerivceCreatorDependencies): ServiceMget<RateMgetParams, Rate> {
  const estimator = new RateEstimator(cache, new RemoteRateRepo(drivers.pg));

  return {
    mget(request: RateMgetParams) {
      return estimator
        .mget(request)
        .map((data) =>
          data.map((item) =>
            rate(
              {
                rate: item.res.fold(
                  () => new BigNumber(0),
                  (it) => it.rate
=======
  assets,
}: RateSerivceCreatorDependencies): RatesMgetService {
  const estimator = new RateEstimator(cache, new RemoteRateRepo(drivers.pg));

  return (request: RateMgetParams & WithMoneyFormat) =>
    estimator
      .mget(request)
      .map((data) =>
        data.map((item) => ({
          rate: item.res.fold(
            () => new BigNumber(0),
            (it) => it.rate
          ),
          amountAsset: item.req.amountAsset,
          priceAsset: item.req.priceAsset,
        }))
      )
      .chain((items) =>
        request.moneyFormat === MoneyFormat.Long
          ? taskOf(items)
          : assets
              .precisions({
                ids: items.reduce<string[]>(
                  (acc, item) =>
                    acc.concat([item.amountAsset, item.priceAsset]),
                  []
>>>>>>> 15282df2
                ),
              })
              .map((precisions) =>
                items.map((item) => ({
                  ...item,
                  rate: item.rate.multipliedBy(
                    10 ** (-8 - precisions[1] + precisions[0])
                  ),
                }))
              )
      );
}<|MERGE_RESOLUTION|>--- conflicted
+++ resolved
@@ -1,19 +1,6 @@
 import { BigNumber } from '@waves/data-entities';
-<<<<<<< HEAD
-import {
-  ServiceMget,
-  Rate,
-  RateMgetParams,
-  list,
-  rate,
-  RateInfo,
-  AssetIdsPair,
-} from '../../types';
-import { RateSerivceCreatorDependencies } from '../../services';
-=======
 import { Service, RateMgetParams, RateWithPairIds } from '../../types';
 import { RateSerivceCreatorDependencies } from '..';
->>>>>>> 15282df2
 import RateEstimator from './RateEstimator';
 import RemoteRateRepo from './repo/impl/RemoteRateRepo';
 import { MoneyFormat, WithMoneyFormat } from '../types';
@@ -29,22 +16,6 @@
 export default function ({
   drivers,
   cache,
-<<<<<<< HEAD
-}: RateSerivceCreatorDependencies): ServiceMget<RateMgetParams, Rate> {
-  const estimator = new RateEstimator(cache, new RemoteRateRepo(drivers.pg));
-
-  return {
-    mget(request: RateMgetParams) {
-      return estimator
-        .mget(request)
-        .map((data) =>
-          data.map((item) =>
-            rate(
-              {
-                rate: item.res.fold(
-                  () => new BigNumber(0),
-                  (it) => it.rate
-=======
   assets,
 }: RateSerivceCreatorDependencies): RatesMgetService {
   const estimator = new RateEstimator(cache, new RemoteRateRepo(drivers.pg));
@@ -71,7 +42,6 @@
                   (acc, item) =>
                     acc.concat([item.amountAsset, item.priceAsset]),
                   []
->>>>>>> 15282df2
                 ),
               })
               .map((precisions) =>
