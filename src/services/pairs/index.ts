--- conflicted
+++ resolved
@@ -1,51 +1,14 @@
-<<<<<<< HEAD
-import { identity } from 'ramda';
-import { of as taskOf, Task } from 'folktale/concurrency/task';
-import { of as just, Maybe } from 'folktale/maybe';
-
-import { forEach, isEmpty } from '../../utils/fp/maybeOps';
-import { tap } from '../../utils/tap';
-
-=======
 import { Task } from 'folktale/concurrency/task';
 import { Maybe } from 'folktale/maybe';
->>>>>>> 15282df2
 import { AppError } from '../../errorHandling';
 import { Service, SearchedItems, AssetIdsPair, PairInfo } from '../../types';
 import {
-<<<<<<< HEAD
-  pair,
-  PairInfo,
-  Pair,
-  List,
-  Service,
-  CacheSync,
-  AssetIdsPair,
-} from '../../types';
-import { CommonServiceDependencies } from '..';
-
-// resolver creation and presets
-import {
-  get as createGetResolver,
-  mget as createMgetResolver,
-} from '../_common/createResolver';
-import { getData as getByIdPg } from '../presets/pg/getById/pg';
-import { validateInput, validateResult } from '../presets/validation';
-import { searchPreset } from '../presets/pg/search';
-
-// service logic
-import { matchRequestResult } from './matchRequestResult';
-import { mgetPairsPg } from './mgetPairsPg';
-import { inputGet, inputMget, inputSearch, result as resultSchema } from './schema';
-import { transformResults as transformResultMget } from './transformResults';
-=======
   getWithDecimalsProcessing,
   mgetWithDecimalsProcessing,
   searchWithDecimalsProcessing,
 } from '../_common/transformation/withDecimalsProcessing';
 import { AssetsService } from '../assets';
 import { WithMoneyFormat } from '../types';
->>>>>>> 15282df2
 import {
   PairsGetRequest,
   PairsMgetRequest,
@@ -71,126 +34,6 @@
   >;
 };
 
-<<<<<<< HEAD
-export default ({
-  drivers,
-  emitEvent,
-  validatePairs,
-  cache,
-}: CommonServiceDependencies & {
-  validatePairs: (matcher: string, pairs: AssetIdsPair[]) => Task<AppError, void>;
-  cache: CacheSync<PairsGetRequest, PairDbResponse>;
-}): PairsService => {
-  const SERVICE_NAME = {
-    GET: 'pairs.get',
-    MGET: 'pairs.mget',
-    SEARCH: 'pairs.search',
-  };
-
-  const get = createGetResolver<PairsGetRequest, PairsGetRequest, PairDbResponse, Pair>({
-    transformInput: identity,
-    validateInput: (value) =>
-      validateInput<PairsGetRequest>(
-        inputGet,
-        SERVICE_NAME.GET
-      )(value).chain((v) => validatePairs(v.matcher, [v.pair]).map(() => v)),
-
-    // cache first
-    getData: (req) =>
-      cache.get(req).matchWith({
-        Just: ({ value }) => taskOf(just(value)),
-        Nothing: () =>
-          getByIdPg<PairDbResponse, PairsGetRequest>({
-            name: SERVICE_NAME.GET,
-            sql: sql.get,
-            pg: drivers.pg,
-          })(req).map(tap((maybeResp) => forEach((x) => cache.set(req, x), maybeResp))),
-      }),
-    validateResult: validateResult(resultSchema, SERVICE_NAME.GET),
-    transformResult: (res) =>
-      res.map((res) =>
-        pair(transformResult(res), {
-          amountAsset: res.amount_asset_id,
-          priceAsset: res.price_asset_id,
-        })
-      ),
-    emitEvent,
-  });
-
-  const mget = createMgetResolver<
-    PairsMgetRequest,
-    PairsMgetRequest,
-    PairDbResponse,
-    List<Pair>
-  >({
-    transformInput: identity,
-    validateInput: (value) =>
-      validateInput<PairsMgetRequest>(
-        inputMget,
-        SERVICE_NAME.MGET
-      )(value).chain((v) => validatePairs(v.matcher, v.pairs).map(() => v)),
-    getData: (request) => {
-      let results: Array<Maybe<PairDbResponse>> = request.pairs.map((p) =>
-        cache.get({
-          pair: p,
-          matcher: request.matcher,
-        })
-      );
-
-      const notCachedIndexes = results.reduce<number[]>((acc, x, i) => {
-        if (isEmpty(x)) acc.push(i);
-        return acc;
-      }, []);
-
-      const notCachedPairs = notCachedIndexes.map((i) => request.pairs[i]);
-
-      return mgetPairsPg({
-        name: SERVICE_NAME.MGET,
-        sql: sql.mget,
-        matchRequestResult,
-        pg: drivers.pg,
-      })({
-        pairs: notCachedPairs,
-        matcher: request.matcher,
-      }).map((pairsFromDb) => {
-        pairsFromDb.forEach((pair, index) =>
-          forEach((p) => {
-            results[notCachedIndexes[index]] = pair;
-            cache.set(
-              {
-                matcher: request.matcher,
-                pair: notCachedPairs[index],
-              },
-              p
-            );
-          }, pair)
-        );
-        return results;
-      });
-    },
-    validateResult: validateResult(resultSchema, SERVICE_NAME.MGET),
-    transformResult: transformResultMget,
-    emitEvent,
-  });
-
-  const search = searchPreset<PairsSearchRequest, PairDbResponse, PairInfo, List<Pair>>({
-    name: SERVICE_NAME.SEARCH,
-    sql: sql.search,
-    inputSchema: inputSearch,
-    resultSchema,
-    transformResult: transformResultSearch,
-  })({
-    pg: drivers.pg,
-    emitEvent,
-  });
-
-  return {
-    get,
-    mget,
-    search,
-  };
-};
-=======
 export default (
   repo: PairsRepo,
   validatePairs: (
@@ -227,5 +70,4 @@
       modifyDecimals(assetsService),
       repo.search
     )(req),
-});
->>>>>>> 15282df2
+});