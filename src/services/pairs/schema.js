const Joi = require('../../utils/validation/joi');

const limitMaximum = 1000;

<<<<<<< HEAD
const JoiWithOrderPair = orderPair =>
  Joi.extend(joi => ({
    base: joi.object(),
    name: 'object',
    language: {
      pair: 'in pair {{amountAsset}}/{{priceAsset}} is incorrect.',
    },
    rules: [
      {
        name: 'valid',
        validate(_, value, state, options) {
          const validAmountAsset = orderPair(
            value.amountAsset,
            value.priceAsset
          )[0];
          if (value.amountAsset !== validAmountAsset) {
            return this.createError(
              'object.pair',
              { amountAsset: value.amountAsset, priceAsset: value.priceAsset },
              state,
              options,
              { label: 'Asset order' }
            );
          }
          return value;
        },
      },
    ],
  }));

const inputGet = orderPair => {
  if (orderPair) {
    return JoiWithOrderPair(orderPair)
      .object()
      .keys({
        amountAsset: Joi.string()
          .base58()
          .required(),
        priceAsset: Joi.string()
          .base58()
          .required(),
      })
      .valid();
  } else {
    return Joi.object().keys({
      amountAsset: Joi.string()
        .base58()
        .required(),
      priceAsset: Joi.string()
        .base58()
        .required(),
    });
  }
};

const inputMget = orderPair => Joi.array().items(inputGet(orderPair));
=======
const inputGet = Joi.object().keys({
  amountAsset: Joi.string()
    .base58()
    .required(),
  priceAsset: Joi.string()
    .base58()
    .required(),
  matcher: Joi.string(),
});

const inputMget = Joi.object().keys({
  pairs: Joi.array().items(
    Joi.object().keys({
      amountAsset: Joi.string()
        .base58()
        .required(),
      priceAsset: Joi.string()
        .base58()
        .required(),
    })
  ),
  matcher: Joi.string(),
});
>>>>>>> d68ed5ec

const inputSearch = Joi.object()
  .keys({
    search_by_asset: Joi.string(),
    search_by_assets: Joi.array()
      .items(Joi.string(), Joi.string())
      .length(2),
    match_exactly: Joi.array()
      .items(Joi.boolean(), Joi.boolean())
      .max(2),
    matcher: Joi.string(),
    limit: Joi.number()
      .min(1)
      .max(limitMaximum),
  })
  .nand('search_by_asset', 'search_by_assets');

const result = Joi.object().keys({
  amount_asset_id: Joi.string()
    .base58()
    .required(),
  price_asset_id: Joi.string()
    .base58()
    .required(),
  first_price: Joi.object()
    .bignumber()
    .required(),
  last_price: Joi.object()
    .bignumber()
    .required(),
  volume: Joi.object()
    .bignumber()
    .required(),
  quote_volume: Joi.object()
    .bignumber()
    .required(),
  high: Joi.object()
    .bignumber()
    .required(),
  low: Joi.object()
    .bignumber()
    .required(),
  weighted_average_price: Joi.object()
    .bignumber()
    .required(),
  txs_count: Joi.number().required(),
  volume_waves: Joi.object()
    .bignumber()
    .required()
    .allow(null),
});

module.exports = { inputGet, inputMget, inputSearch, result };<|MERGE_RESOLUTION|>--- conflicted
+++ resolved
@@ -2,7 +2,6 @@
 
 const limitMaximum = 1000;
 
-<<<<<<< HEAD
 const JoiWithOrderPair = orderPair =>
   Joi.extend(joi => ({
     base: joi.object(),
@@ -33,7 +32,7 @@
     ],
   }));
 
-const inputGet = orderPair => {
+const pair = orderPair => {
   if (orderPair) {
     return JoiWithOrderPair(orderPair)
       .object()
@@ -58,32 +57,19 @@
   }
 };
 
-const inputMget = orderPair => Joi.array().items(inputGet(orderPair));
-=======
-const inputGet = Joi.object().keys({
-  amountAsset: Joi.string()
-    .base58()
-    .required(),
-  priceAsset: Joi.string()
-    .base58()
-    .required(),
-  matcher: Joi.string(),
-});
+const inputGet = orderPair =>
+  Joi.object()
+    .keys({
+      pair: pair(orderPair).required(),
+      matcher: Joi.string().required(),
+    })
+    .required();
 
-const inputMget = Joi.object().keys({
-  pairs: Joi.array().items(
-    Joi.object().keys({
-      amountAsset: Joi.string()
-        .base58()
-        .required(),
-      priceAsset: Joi.string()
-        .base58()
-        .required(),
-    })
-  ),
-  matcher: Joi.string(),
-});
->>>>>>> d68ed5ec
+const inputMget = orderPair =>
+  Joi.object.keys({
+    pairs: Joi.array().items(pair(orderPair)),
+    matcher: Joi.string().required(),
+  });
 
 const inputSearch = Joi.object()
   .keys({
