--- conflicted
+++ resolved
@@ -1,11 +1,6 @@
 const { getByIdPreset } = require('../presets/pg/getById');
-<<<<<<< HEAD
 const { mgetByIdPreset } = require('../presets/pg/mgetByIds');
-const search = require('../presets/pg/search');
-=======
-const mgetByIds = require('../presets/pg/mgetByIds');
 const { searchPreset } = require('../presets/pg/search');
->>>>>>> 79ab2b6f
 const { pair } = require('../../types');
 
 const {
