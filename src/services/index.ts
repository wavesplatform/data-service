--- conflicted
+++ resolved
@@ -48,15 +48,12 @@
 import createTransferTxsService, {
   TransferTxsService,
 } from './transactions/transfer';
-<<<<<<< HEAD
 import { DataServiceConfig } from '../loadConfig';
 import createRateService, { PairCheckService, dummyPairCheck } from './rates'
 
 import { PgDriver } from '../db/driver';
 import { EmitEvent } from './_common/createResolver/types';
 import { ServiceMget, ServiceSearch, Transaction, Rate, RateMGetParams } from 'types';
-=======
->>>>>>> 330e8bd3
 
 export type CommonServiceDependencies = {
   drivers: {
@@ -167,39 +164,6 @@
   return createPairsService({
     ...commonDeps,
     options,
-<<<<<<< HEAD
-  })({ issueTxs })
-    .run()
-    .promise();
-
-  const serviceMesh: ServiceMesh = {
-    aliases,
-    assets,
-    candles,
-    pairs,
-    rates,
-    transactions: {
-      all: allTxs,
-      genesis: genesisTxs,
-      payment: paymentTxs,
-      issue: issueTxs,
-      transfer: transferTxs,
-      reissue: reissueTxs,
-      burn: burnTxs,
-      exchange: exchangeTxs,
-      lease: leaseTxs,
-      leaseCancel: leaseCancelTxs,
-      alias: aliasTxs,
-      massTransfer: massTransferTxs,
-      data: dataTxs,
-      setScript: setScriptTxs,
-      sponsorshop: sponsorshopTxs,
-      setAssetScript: setAssetScriptTxs,
-      invokeScript: invokeScriptTxs,
-    },
-  };
-  return serviceMesh;
-=======
   })({ issueTxs }).map(pairs => {
     return {
       aliases,
@@ -227,5 +191,4 @@
       },
     };
   });
->>>>>>> 330e8bd3
 };