--- conflicted
+++ resolved
@@ -15,35 +15,6 @@
 import createPairsService, { PairsService } from './pairs';
 import createPairsRepo, { createCache as createPairsCache } from './pairs/repo';
 import createAllTxsService, { AllTxsService } from './transactions/all';
-<<<<<<< HEAD
-import createAliasTxsService, { AliasTxsService } from './transactions/alias';
-import createBurnTxsService, { BurnTxsService } from './transactions/burn';
-import createDataTxsService, { DataTxsService } from './transactions/data';
-import createExchangeTxsService, { ExchangeTxsService } from './transactions/exchange';
-import createGenesisTxsService, { GenesisTxsService } from './transactions/genesis';
-import createInvokeScriptTxsService, {
-  InvokeScriptTxsService,
-} from './transactions/invokeScript';
-import createIssueTxsService, { IssueTxsService } from './transactions/issue';
-import createLeaseTxsService, { LeaseTxsService } from './transactions/lease';
-import createLeaseCancelTxsService, {
-  LeaseCancelTxsService,
-} from './transactions/leaseCancel';
-import createMassTransferTxsService, {
-  MassTransferTxsService,
-} from './transactions/massTransfer';
-import createPaymentTxsService, { PaymentTxsService } from './transactions/payment';
-import createReissueTxsService, { ReissueTxsService } from './transactions/reissue';
-import createSetAssetScriptTxsService, {
-  SetAssetScriptTxsService,
-} from './transactions/setAssetScript';
-import createSetScriptTxsService, { SetScriptTxsService } from './transactions/setScript';
-import createSponsorshipTxsService, {
-  SponsorshipTxsService,
-} from './transactions/sponsorship';
-import createTransferTxsService, { TransferTxsService } from './transactions/transfer';
-import createUpdateAssetInfoTxsService, { UpdateAssetInfoTxsService } from './transactions/updateAssetInfo';
-=======
 import createAllTxsRepo from './transactions/all/repo';
 
 // alias txs
@@ -115,7 +86,6 @@
 import { UpdateAssetInfoTxsService } from './transactions/updateAssetInfo/types';
 import createUpdateAssetInfoTxsRepo from './transactions/updateAssetInfo/repo';
 
->>>>>>> 15282df2
 import { DataServiceConfig } from '../loadConfig';
 import createRateService, { RateCacheImpl } from './rates';
 
@@ -194,125 +164,6 @@
   }
 
   // @todo async init whatever is necessary
-<<<<<<< HEAD
-  return PairOrderingServiceImpl.create(matcherConfig).map((pairOrderingService) => {
-    // caches
-    const ratesCache = new RateCacheImpl(200000, 60000); // 1 minute
-    const pairsCache = createPairsCache(1000, 5000);
-    const assetsCache = createAssetsCache(10000, 60000); // 1 minute
-
-    const commonDeps = {
-      drivers: {
-        pg: pgDriver,
-      },
-      emitEvent,
-    };
-
-    // common init services
-    const aliases = createAliasesService(commonDeps);
-    const assets = createAssetsService({
-      ...commonDeps,
-      cache: assetsCache,
-    });
-
-    const aliasTxs = createAliasTxsService(commonDeps);
-    const burnTxs = createBurnTxsService(commonDeps);
-    const dataTxs = createDataTxsService(commonDeps);
-    const exchangeTxs = createExchangeTxsService(commonDeps);
-    const genesisTxs = createGenesisTxsService(commonDeps);
-    const invokeScriptTxs = createInvokeScriptTxsService(commonDeps);
-    const issueTxs = createIssueTxsService(commonDeps);
-    const leaseTxs = createLeaseTxsService(commonDeps);
-    const leaseCancelTxs = createLeaseCancelTxsService(commonDeps);
-    const massTransferTxs = createMassTransferTxsService(commonDeps);
-    const paymentTxs = createPaymentTxsService(commonDeps);
-    const reissueTxs = createReissueTxsService(commonDeps);
-    const setAssetScriptTxs = createSetAssetScriptTxsService(commonDeps);
-    const setScriptTxs = createSetScriptTxsService(commonDeps);
-    const sponsorshipTxs = createSponsorshipTxsService(commonDeps);
-    const transferTxs = createTransferTxsService(commonDeps);
-    const updateAssetInfoTxs = createUpdateAssetInfoTxsService(commonDeps);
-    const rates = createRateService({
-      ...commonDeps,
-      cache: ratesCache,
-    });
-
-    const pairsNoAsyncValidation = createPairsService({
-      ...commonDeps,
-      cache: pairsCache,
-      validatePairs: () => taskOf(undefined),
-    });
-    const pairsWithAsyncValidation = createPairsService({
-      ...commonDeps,
-      cache: pairsCache,
-      validatePairs: validatePairs(assets, pairOrderingService),
-    });
-
-    const candlesNoAsyncValidation = createCandlesService({
-      ...commonDeps,
-      validatePair: () => taskOf(undefined),
-    });
-    const candlesWithAsyncValidation = createCandlesService({
-      ...commonDeps,
-      validatePair: (matcher: string, pair: AssetIdsPair) =>
-        validatePairs(assets, pairOrderingService)(matcher, [pair]),
-    });
-
-    // specific init services
-    // all txs service
-    const allTxs = createAllTxsService(commonDeps)({
-      1: genesisTxs,
-      2: paymentTxs,
-      3: issueTxs,
-      4: transferTxs,
-      5: reissueTxs,
-      6: burnTxs,
-      7: exchangeTxs,
-      8: leaseTxs,
-      9: leaseCancelTxs,
-      10: aliasTxs,
-      11: massTransferTxs,
-      12: dataTxs,
-      13: setScriptTxs,
-      14: sponsorshipTxs,
-      15: setAssetScriptTxs,
-      16: invokeScriptTxs,
-      17: updateAssetInfoTxs,
-    });
-
-    return {
-      aliases,
-      assets,
-      candles: candlesNoAsyncValidation,
-      pairs: pairsNoAsyncValidation,
-      transactions: {
-        all: allTxs,
-        genesis: genesisTxs,
-        payment: paymentTxs,
-        issue: issueTxs,
-        transfer: transferTxs,
-        reissue: reissueTxs,
-        burn: burnTxs,
-        exchange: exchangeTxs,
-        lease: leaseTxs,
-        leaseCancel: leaseCancelTxs,
-        alias: aliasTxs,
-        massTransfer: massTransferTxs,
-        data: dataTxs,
-        setScript: setScriptTxs,
-        sponsorship: sponsorshipTxs,
-        setAssetScript: setAssetScriptTxs,
-        invokeScript: invokeScriptTxs,
-        updateAssetInfo: updateAssetInfoTxs,
-      },
-      matchers: {
-        rates,
-        candles: candlesWithAsyncValidation,
-        pairs: pairsWithAsyncValidation,
-      },
-    };
-  });
-=======
   return PairOrderingServiceImpl.create(matcherConfig).map(
     (pairOrderingService) => {
       // caches
@@ -478,5 +329,4 @@
       };
     }
   );
->>>>>>> 15282df2
 };