import { CacheSync, Service, XOR, Asset } from '../../types';
import { RequestWithCursor } from '../_common/pagination';
<<<<<<< HEAD
import { WithSortOrder, WithLimit } from '../_common';

type Cursor = string;
=======
import { Cursor } from './cursor';
>>>>>>> a58d9593

export type AssetsCache = CacheSync<string, AssetDbResponse>;

export type SearchByTicker = {
  ticker: string;
  limit: number;
};

export type SearchFullText = {
  search: string;
<<<<<<< HEAD
};

export type AssetsSearchRequest = RequestWithCursor<
  XOR<SearchByTicker, SearchFullText> & WithSortOrder & WithLimit,
=======
  limit: number;
};

export type AssetsSearchRequest = RequestWithCursor<
  XOR<SearchByTicker, SearchFullText>,
>>>>>>> a58d9593
  Cursor
>;

export type AssetsService = Service<
  string,
  string[],
  AssetsSearchRequest,
  Asset
>;

export type AssetDbResponse = {
  asset_id: string;
  asset_name: string;
  description: string;
  sender: string;
  issue_height: number;
  total_quantity: string;
  decimals: number;
  reissuable: boolean;
  ticker: string;
  issue_timestamp: Date;
  has_script: boolean;
  min_sponsored_asset_fee: number;
};<|MERGE_RESOLUTION|>--- conflicted
+++ resolved
@@ -1,12 +1,8 @@
 import { CacheSync, Service, XOR, Asset } from '../../types';
 import { RequestWithCursor } from '../_common/pagination';
-<<<<<<< HEAD
 import { WithSortOrder, WithLimit } from '../_common';
 
 type Cursor = string;
-=======
-import { Cursor } from './cursor';
->>>>>>> a58d9593
 
 export type AssetsCache = CacheSync<string, AssetDbResponse>;
 
@@ -17,18 +13,10 @@
 
 export type SearchFullText = {
   search: string;
-<<<<<<< HEAD
 };
 
 export type AssetsSearchRequest = RequestWithCursor<
   XOR<SearchByTicker, SearchFullText> & WithSortOrder & WithLimit,
-=======
-  limit: number;
-};
-
-export type AssetsSearchRequest = RequestWithCursor<
-  XOR<SearchByTicker, SearchFullText>,
->>>>>>> a58d9593
   Cursor
 >;
 
