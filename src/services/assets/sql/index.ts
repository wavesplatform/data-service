import * as knex from 'knex';
import { complement, compose, ifElse, isNil, map, tap } from 'ramda';
import { columns } from './common';
import { searchAssets } from './searchAssets';
import { AssetsSearchRequest, SearchByTicker } from '../types';

const pg = knex({ client: 'pg' });

/* 
 * coalesce(a.first_appeared_on_height, 0) is used because of first_appeared_on_height for WAVES is null
 * coalesce(addr.address, '') is used for the same reason
 */

const getAssetIndex = (asset_id: string) =>
  pg('assets_cte')
    .column('rn')
    .where('asset_id', asset_id);

export const mget = (ids: string[]): string =>
  pg({ a: 'assets' })
    .select(map(col => `a.${col}`, columns))
    .select({
      issue_height: pg.raw('coalesce(a.first_appeared_on_height, 0)'),
      sender: pg.raw(`coalesce(addr.address, '')`),
    })
    .whereIn('asset_id', ids)
    .leftJoin({ t: 'txs_3' }, 't.asset_uid', 'a.uid')
    .leftJoin({ addr: 'addresses' }, 'addr.uid', 't.sender_uid')
    .toString();

export const get = (id: string): string => mget([id]);

<<<<<<< HEAD
export const search = ({
  ticker,
  search,
  after,
  limit,
}: {
  ticker: string;
  search: string;
  after: string;
  limit: number;
}): string => {
  const filter = (ticker: string) => (q: knex.QueryBuilder) => {
    if (ticker === '*') return q.whereNotNull('ticker');
    else return q.where('ticker', ticker);
  };

  return compose(
    tap(console.log),
    (q: knex.QueryBuilder) => q.toString(),
    (q: knex.QueryBuilder) =>
      q
        .select({
          issue_height: pg.raw('coalesce(a.first_appeared_on_height, 0)'),
          sender: pg.raw(`coalesce(addr.address, '')`),
        })
        .leftJoin({ t: 'txs_3' }, 't.asset_uid', 'a.uid')
        .leftJoin({ addr: 'addresses' }, 'addr.uid', 't.sender_uid'),
    ifElse(
      complement(isNil),
      ticker => compose(filter(ticker))(pg({ a: 'assets' }).select(columns)),
      () =>
        compose(
          (q: knex.QueryBuilder) => (limit ? q.clone().limit(limit) : q),
          (q: knex.QueryBuilder) =>
            after ? q.clone().where('rn', '>', getAssetIndex(after)) : q
        )(searchAssets(search))
    )
  )(ticker);
=======
export const search = (req: AssetsSearchRequest): string => {
  const isSearchByTicker = (asr: AssetsSearchRequest): asr is SearchByTicker =>
    typeof asr.ticker !== 'undefined';

  if (isSearchByTicker(req)) {
    return compose(
      (q: knex.QueryBuilder) => q.toString(),
      (q: knex.QueryBuilder) =>
        req.ticker === '*'
          ? q.whereNotNull('ticker')
          : q.where('ticker', req.ticker)
    )(pg('assets').select(columns));
  } else {
    return compose(
      (q: knex.QueryBuilder) => q.toString(),
      (q: knex.QueryBuilder) => q.clone().limit(req.limit),
      (q: knex.QueryBuilder) =>
        req.after ? q.clone().where('rn', '>', getAssetIndex(req.after)) : q
    )(searchAssets(req.search));
  }
>>>>>>> 4939b1e8
};<|MERGE_RESOLUTION|>--- conflicted
+++ resolved
@@ -1,12 +1,11 @@
 import * as knex from 'knex';
-import { complement, compose, ifElse, isNil, map, tap } from 'ramda';
+import { complement, compose, ifElse, isNil, map } from 'ramda';
 import { columns } from './common';
 import { searchAssets } from './searchAssets';
-import { AssetsSearchRequest, SearchByTicker } from '../types';
 
 const pg = knex({ client: 'pg' });
 
-/* 
+/*
  * coalesce(a.first_appeared_on_height, 0) is used because of first_appeared_on_height for WAVES is null
  * coalesce(addr.address, '') is used for the same reason
  */
@@ -30,7 +29,6 @@
 
 export const get = (id: string): string => mget([id]);
 
-<<<<<<< HEAD
 export const search = ({
   ticker,
   search,
@@ -48,7 +46,6 @@
   };
 
   return compose(
-    tap(console.log),
     (q: knex.QueryBuilder) => q.toString(),
     (q: knex.QueryBuilder) =>
       q
@@ -69,26 +66,4 @@
         )(searchAssets(search))
     )
   )(ticker);
-=======
-export const search = (req: AssetsSearchRequest): string => {
-  const isSearchByTicker = (asr: AssetsSearchRequest): asr is SearchByTicker =>
-    typeof asr.ticker !== 'undefined';
-
-  if (isSearchByTicker(req)) {
-    return compose(
-      (q: knex.QueryBuilder) => q.toString(),
-      (q: knex.QueryBuilder) =>
-        req.ticker === '*'
-          ? q.whereNotNull('ticker')
-          : q.where('ticker', req.ticker)
-    )(pg('assets').select(columns));
-  } else {
-    return compose(
-      (q: knex.QueryBuilder) => q.toString(),
-      (q: knex.QueryBuilder) => q.clone().limit(req.limit),
-      (q: knex.QueryBuilder) =>
-        req.after ? q.clone().where('rn', '>', getAssetIndex(req.after)) : q
-    )(searchAssets(req.search));
-  }
->>>>>>> 4939b1e8
 };