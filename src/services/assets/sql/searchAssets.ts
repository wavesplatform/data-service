import * as knex from 'knex';
import { compose, map } from 'ramda';
import { escapeForTsQuery, prepareForLike } from '../../../utils/db';
import { columns } from './common';

const pg = knex({ client: 'pg' });

const searchById = (q: string) =>
  pg({ a: 'assets' })
    .columns({
      asset_id: `a.${columns.asset_id}`,
      asset_name: `a.${columns.asset_name}`,
      ticker: `a.${columns.ticker}`,
      height: pg.raw(`coalesce(a.first_appeared_on_height, 0)`),
      rank: pg.raw(
        `ts_rank(to_tsvector('simple', a.${columns.asset_id}), plainto_tsquery(?), 3) * case when a.${columns.ticker} is null then 128 else 256 end`,
        [q]
      ),
    })
    .where(
      `a.${columns.asset_id}`,
      'ilike',
      prepareForLike(q, { matchExactly: true })
    ); // ilike - hack for searching for waves in different cases

const searchByNameInMeta = (qb: knex.QueryBuilder, q: string) =>
  qb
    .table('assets_metadata')
    .columns([
      'asset_id',
      'asset_name',
      'ticker',
      'height',
      {
        rank: pg.raw(
          "ts_rank(to_tsvector('simple', asset_name), plainto_tsquery(?), 3) * case when ticker is null then 64 else 128 end",
          [q]
        ),
      },
    ])
    .where('asset_name', 'ilike', prepareForLike(q));

const searchByTicker = (qb: knex.QueryBuilder, q: string): knex.QueryBuilder =>
  qb
    .table({ a: 'assets' })
    .columns({
      asset_id: `a.${columns.asset_id}`,
      asset_name: `a.${columns.asset_name}`,
      ticker: `a.${columns.ticker}`,
      height: pg.raw(`coalesce(a.first_appeared_on_height, 0)`),
      rank: pg.raw('32'),
    })
    .where(`a.${columns.ticker}`, 'ilike', prepareForLike(q));

const searchByName = (qb: knex.QueryBuilder, q: string) => {
  const cleanedQuery = escapeForTsQuery(q);
  return compose((q: knex.QueryBuilder) =>
    cleanedQuery.length
<<<<<<< HEAD
      ? q.whereRaw('a.searchable_asset_name @@ to_tsquery(?)', [
=======
      ? q.orWhereRaw('am.searchable_asset_name @@ to_tsquery(?)', [
>>>>>>> 4939b1e8
          `${cleanedQuery}:*`,
        ])
      : q
  )(
    qb
      .table({ a: 'assets' })
      .columns({
        asset_id: `a.${columns.asset_id}`,
        asset_name: `a.${columns.asset_name}`,
        ticker: `a.${columns.ticker}`,
        height: pg.raw(`coalesce(a.first_appeared_on_height, 0)`),
        rank: pg.raw(
          `ts_rank(to_tsvector('simple', a.${columns.asset_name}), plainto_tsquery(?), 3) * case when a.${columns.ticker} is null then 16 else 32 end`,
          [q]
        ),
      })
      .where(`a.${columns.asset_name}`, 'ilike', prepareForLike(q))
  );
};

export const searchAssets = (query: string): knex.QueryBuilder =>
  pg
    .with('assets_cte', qb => {
      qb.select([
        pg.raw('distinct on ("r"."asset_id") "r"."asset_id"'),
        'r.ticker',
        'r.asset_name',
        {
          rn: pg.raw(
            'row_number() over (order by r.rank desc, r.height asc, r.asset_id asc)'
          ),
        },
      ])
        .from({
          r: searchById(query)
            .unionAll(qb => searchByNameInMeta(qb, query))
            .unionAll(qb => searchByTicker(qb, query))
            .unionAll(qb => searchByName(qb, query)),
        })
        .orderBy('r.asset_id')
        .orderBy('r.rank', 'desc');
    })
    .from('assets_cte')
    .select(map(col => 'a.' + col, columns))
    .innerJoin({ a: 'assets' }, 'assets_cte.asset_id', 'a.asset_id')
    .orderBy('rn', 'asc');<|MERGE_RESOLUTION|>--- conflicted
+++ resolved
@@ -56,11 +56,7 @@
   const cleanedQuery = escapeForTsQuery(q);
   return compose((q: knex.QueryBuilder) =>
     cleanedQuery.length
-<<<<<<< HEAD
-      ? q.whereRaw('a.searchable_asset_name @@ to_tsquery(?)', [
-=======
       ? q.orWhereRaw('am.searchable_asset_name @@ to_tsquery(?)', [
->>>>>>> 4939b1e8
           `${cleanedQuery}:*`,
         ])
       : q
