--- conflicted
+++ resolved
@@ -1,137 +1,11 @@
-<<<<<<< HEAD
-import { compose, propEq, identity } from 'ramda';
-import { of as taskOf } from 'folktale/concurrency/task';
-import { of as just, Maybe } from 'folktale/maybe';
-import { tap } from '../../utils/tap';
-import { forEach, isEmpty } from '../../utils/fp/maybeOps';
-import { asset, Asset, AssetInfo, List } from '../../types';
-=======
 import { Maybe } from 'folktale/maybe';
 import { of as taskOf, rejected, waitAll } from 'folktale/concurrency/task';
 import { Asset } from '@waves/data-entities';
->>>>>>> 15282df2
 
 import { AppError } from '../../errorHandling';
 import { Service, SearchedItems } from '../../types';
 
 import {
-<<<<<<< HEAD
-  get as createGetResolver,
-  mget as createMgetResolver,
-} from '../_common/createResolver';
-import { getData as getByIdPg } from '../presets/pg/getById/pg';
-import { getData as mgetByIdsPg } from '../presets/pg/mgetByIds/pg';
-import { validateInput, validateResult } from '../presets/validation';
-import { transformResults as transformMgetResults } from '../presets/pg/mgetByIds/transformResult';
-import { searchWithPaginationPreset } from '../presets/pg/searchWithPagination';
-
-// validation
-import { inputGet } from '../presets/pg/getById/inputSchema';
-import { inputMget } from '../presets/pg/mgetByIds/inputSchema';
-import { result as resultSchema, inputSearch as inputSearchSchema } from './schema';
-
-import { transformDbResponse } from './transformAsset';
-import * as sql from './sql';
-import {
-  AssetsCache,
-  AssetDbResponse,
-  AssetsService,
-  AssetsSearchRequest,
-} from './types';
-import { Cursor, serialize, deserialize } from './cursor';
-export { create as createCache } from './cache';
-export { AssetsService } from './types';
-
-export default ({
-  drivers: { pg },
-  emitEvent,
-  cache,
-}: CommonServiceDependencies & {
-  cache: AssetsCache;
-}): AssetsService => {
-  const SERVICE_NAME = {
-    GET: 'assets.get',
-    MGET: 'assets.mget',
-    SEARCH: 'assets.search',
-  };
-
-  return {
-    get: createGetResolver<string, string, AssetDbResponse, Asset>({
-      transformInput: identity,
-      validateInput: validateInput(inputGet, SERVICE_NAME.GET),
-      getData: (req) =>
-        cache.get(req).matchWith({
-          Just: ({ value }) => taskOf(just(value)),
-          Nothing: () =>
-            getByIdPg<AssetDbResponse, string>({
-              name: SERVICE_NAME.GET,
-              sql: sql.get,
-              pg,
-            })(req).map(tap((maybeResp) => forEach((x) => cache.set(req, x), maybeResp))),
-        }),
-      validateResult: validateResult(resultSchema, SERVICE_NAME.GET),
-      transformResult: (res) => res.map(transformDbResponse).map(asset),
-      emitEvent,
-    }),
-
-    mget: createMgetResolver<string[], string[], AssetDbResponse, List<Asset>>({
-      transformInput: identity,
-      validateInput: validateInput(inputMget, SERVICE_NAME.MGET),
-      getData: (request) => {
-        let results: Array<Maybe<AssetDbResponse>> = request.map((x) => cache.get(x));
-
-        const notCachedIndexes = results.reduce<number[]>((acc, x, i) => {
-          if (isEmpty(x)) acc.push(i);
-          return acc;
-        }, []);
-
-        const notCachedAssetIds = notCachedIndexes.map((i) => request[i]);
-
-        return mgetByIdsPg<AssetDbResponse, string>({
-          name: SERVICE_NAME.MGET,
-          sql: sql.mget,
-          matchRequestResult: propEq('asset_id'),
-          pg,
-        })(notCachedAssetIds).map((fromDb) => {
-          fromDb.forEach((assetInfo, index) =>
-            forEach((value) => {
-              results[notCachedIndexes[index]] = assetInfo;
-              cache.set(notCachedAssetIds[index], value);
-            }, assetInfo)
-          );
-          return results;
-        });
-      },
-      validateResult: validateResult(resultSchema, SERVICE_NAME.MGET),
-      transformResult: transformMgetResults<string[], AssetDbResponse, AssetInfo, Asset>(
-        asset
-      )(transformDbResponse),
-      emitEvent,
-    }),
-
-    search: searchWithPaginationPreset<
-      Cursor,
-      AssetsSearchRequest,
-      AssetDbResponse,
-      AssetInfo,
-      Asset
-    >({
-      name: SERVICE_NAME.SEARCH,
-      sql: sql.search,
-      inputSchema: inputSearchSchema,
-      resultSchema,
-      transformResult: compose(asset, transformDbResponse),
-      cursorSerialization: {
-        serialize,
-        deserialize,
-      },
-    })({
-      pg,
-      emitEvent,
-    }),
-  };
-};
-=======
   AssetsGetRequest,
   AssetsMgetRequest,
   AssetsSearchRequest,
@@ -175,5 +49,4 @@
         )
       )
     ),
-});
->>>>>>> 15282df2
+});