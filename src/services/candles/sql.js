--- conflicted
+++ resolved
@@ -1,4 +1,3 @@
-<<<<<<< HEAD
 const {
   compose,
   find,
@@ -8,13 +7,12 @@
   prop,
   sortBy,
 } = require('ramda');
-const Interval = require('../../types/Interval');
-const { add, trunc, spreadIntervalUnits } = require('../../utils/date');
-=======
-const { compose, findLast, map, prop, sortBy } = require('ramda');
-const { interval } = require('../../types');
-const { div } = require('../../utils/interval');
->>>>>>> bbd923f5
+const { interval, Unit } = require('../../types');
+const {
+  div,
+  fromMillisecs: intervalFromMillisecs,
+} = require('../../utils/interval');
+const { add, trunc } = require('../../utils/date');
 const pg = require('knex')({ client: 'pg' });
 
 const fields = [
@@ -53,7 +51,7 @@
   priceAsset,
   timeStart,
   timeEnd,
-  interval,
+  interval: inter,
 }) =>
   pg('candles')
     .select(fields)
@@ -63,11 +61,7 @@
     .where('time_start', '<=', timeEnd)
     .where(
       'interval_in_secs',
-<<<<<<< HEAD
-      highestDividerLessThen(Interval(interval), [
-=======
-      highestDividerLessThen(interval(params.interval).getOrElse(null), [
->>>>>>> bbd923f5
+      highestDividerLessThen(interval(inter).getOrElse(null), [
         '1m',
         '5m',
         '15m',
@@ -80,7 +74,7 @@
       ]).length / 1000
     );
 
-/** periodToQueries :: { timeStart: Date, period: String } -> [knex.QueryBuilder] */
+/** periodToQueries :: { amountAsset: String, priceAsset: String, timeStart: Date, period: String, dividers: [String] } -> [knex.QueryBuilder] */
 const periodToQueries = ({
   amountAsset,
   priceAsset,
@@ -90,24 +84,32 @@
 }) => {
   const queries = [];
 
-  let interval = Interval(period);
+  let periodInterval = interval(period).getOrElse(null);
 
-  let itTimestamp = new Date(trunc('minutes', timeStart)).getTime();
+  if (!periodInterval) {
+    return queries;
+  }
+
+  let itTimestamp = new Date(trunc(Unit.Minute, timeStart)).getTime();
   const endTimestamp = new Date(
-    trunc('minutes', add(interval, timeStart))
+    trunc(Unit.Minute, add(periodInterval, timeStart))
   ).getTime();
 
   while (itTimestamp < endTimestamp) {
     const theBiggestInterval = compose(
-      find(i => interval.div(i) >= 1),
+      find(i => div(periodInterval, i) >= 1),
       sortBy(
         compose(
           multiply(-1),
           prop('length')
         )
       ), // desc sorting
-      map(Interval)
+      map(d => interval(d).getOrElse(null))
     )(dividers);
+
+    if (!theBiggestInterval) {
+      break;
+    }
 
     const timeEnd = add(theBiggestInterval, new Date(itTimestamp));
 
@@ -117,16 +119,16 @@
         priceAsset,
         timeStart: new Date(itTimestamp),
         timeEnd: timeEnd,
-        interval: theBiggestInterval.toString(),
+        interval: theBiggestInterval.source,
       })
     );
 
     itTimestamp = timeEnd.getTime();
-    interval = Interval.fromNumber(
-      interval.length - theBiggestInterval.length
+    periodInterval = intervalFromMillisecs(
+      periodInterval.length - theBiggestInterval.length
     ).getOrElse(null);
 
-    if (interval === null) {
+    if (periodInterval === null) {
       break;
     }
   }
@@ -136,15 +138,13 @@
 
 /** sql :: { String, String, { timeStart: Date, timeEnd: Date, interval: String } } -> String */
 const sql = ({ amountAsset, priceAsset, params }) => {
-  const ts = new Date(
-    trunc(spreadIntervalUnits(params.interval), params.timeEnd)
-  );
+  const paramsInterval = interval(params.interval).getOrElse(null);
 
-  const te = new Date(trunc('minutes', params.timeEnd));
+  const ts = new Date(trunc(paramsInterval.unit, params.timeEnd));
+  const te = new Date(trunc(Unit.Minute, params.timeEnd));
 
-  const p = Interval.fromNumber(te.getTime() - ts.getTime())
-    .getOrElse('')
-    .toString();
+  const p = intervalFromMillisecs(te.getTime() - ts.getTime()).getOrElse('')
+    .source;
 
   return pg('candles')
     .select(fieldsWithDecimals)
@@ -191,5 +191,6 @@
 module.exports = {
   highestDividerLessThen,
   assetDecimals,
+  periodToQueries,
   sql,
 };