import { BigNumber } from '@waves/data-entities';
import { Interval } from '../../types';

import {
  compose,
  curry,
  groupBy,
  map,
  sort,
  toPairs,
  assoc,
  always,
  identity,
  ifElse,
  merge,
  evolve,
  omit,
} from 'ramda';
import { renameKeys } from 'ramda-adjunct';
import {
  interval,
  list,
  candle,
  List,
  Candle,
  Unit,
  CandleInterval,
} from '../../types';
import { concatAll } from '../../utils/fp/concatAll';
import { floor, ceil, add, trunc } from '../../utils/date';
import { candleMonoid } from './candleMonoid';
import { CandlesSearchRequest } from '.';

const truncToMinutes = trunc(Unit.Minute);
const defaultInterval = interval(CandleInterval.Minute1);

export type CandleDbResponse = {
  time_start: Date;
  amount_asset_id: string;
  price_asset_id: string;
  matcher: string;
  max_height: number;
  open: BigNumber;
  high: BigNumber;
  low: BigNumber;
  close: BigNumber;
  volume: BigNumber;
  quote_volume: BigNumber;
  weighted_average_price: BigNumber;
  txs_count: number;
  interval: string;
  a_dec: number;
  p_dec: number;
};

export type RawCandle = {
  time_start: Date | null;
  max_height: number;
  open: BigNumber | null;
  high: BigNumber;
  low: BigNumber;
  close: BigNumber | null;
  volume: BigNumber;
  quote_volume: BigNumber;
  weighted_average_price: BigNumber;
  txs_count: number;
  a_dec: number | null;
  p_dec: number | null;
};

export const transformCandle = (candleInterval: string) => ([time, c]: [
  string,
  RawCandle
]): Candle => {
  const isEmpty = (c: RawCandle) => c.txs_count === 0;

  const renameFields = renameKeys({
    quote_volume: 'quoteVolume',
    weighted_average_price: 'weightedAveragePrice',
    max_height: 'maxHeight',
    txs_count: 'txsCount',
    time_start: 'time',
  });

  const timeClose = interval(candleInterval).matchWith({
    Ok: ({ value }) => new Date(new Date(time).valueOf() + value.length - 1),
    Error: () =>
      new Date(
        new Date(time).valueOf() + defaultInterval.unsafeGet().length - 1
      ),
  });

  return compose(
    (c: any): Candle => candle(c),
    assoc('timeClose', timeClose),
    renameFields,
    assoc('time_start', time),
<<<<<<< HEAD
    assoc('txs_count', c.txs_count),
=======
    assoc('txs_count', c.txs_count) as any,
>>>>>>> 1c733912
    omit(['a_dec', 'p_dec']),
    ifElse(isEmpty, map(always(null)), identity)
  )(c);
};

/** addMissingCandles :: Interval -> Date -> Date
 * -> Map String CandleDbResponse[]-> Map String CandleDbResponse[] */
export const addMissingCandles = curry(
  (
    interval: Interval,
    timeStart: Date,
    timeEnd: Date
  ) => (candlesGroupedByTime: {
    [date: string]: CandleDbResponse[];
  }): { [date: string]: CandleDbResponse[] } => {
    const end = timeEnd;
    const res = merge({}, candlesGroupedByTime);
    for (
      let it = ceil(interval, timeStart);
      it <= end;
      it = floor(interval, add(interval, it))
    ) {
      const cur = truncToMinutes(it);

      if (!res[cur]) {
        res[cur] = [];
      }
    }

    return res;
  }
);

const candleFixedDecimals = (
  candle: RawCandle,
  aDecimals: number,
  pDecimals: number
) =>
  evolve(
    {
      open: (t: BigNumber | null) =>
        t ? t.decimalPlaces(8 + pDecimals - aDecimals) : null,
      close: (t: BigNumber | null) =>
        t ? t.decimalPlaces(8 + pDecimals - aDecimals) : null,
      high: (t: BigNumber) => t.decimalPlaces(8 + pDecimals - aDecimals),
      low: (t: BigNumber) => t.decimalPlaces(8 + pDecimals - aDecimals),
      volume: (t: BigNumber) => t.decimalPlaces(aDecimals),
      quote_volume: (t: BigNumber) => t.decimalPlaces(pDecimals),
      weighted_average_price: (t: BigNumber) =>
        t.decimalPlaces(8 + pDecimals - aDecimals),
    },
    candle
  );

export const transformResults = (
  result: CandleDbResponse[],
  request: CandlesSearchRequest
): List<Candle> =>
  compose<
    CandleDbResponse[],
    { [date: string]: CandleDbResponse[] },
    { [date: string]: RawCandle[] },
    { [date: string]: RawCandle },
    { [date: string]: RawCandle },
    [string, RawCandle][],
    [string, RawCandle][],
    Candle[],
    List<Candle>
  >(
    list,
    map(transformCandle(request.interval)),
    sort((a, b): number => new Date(a[0]).valueOf() - new Date(b[0]).valueOf()),
    toPairs,
    map<{ [date: string]: RawCandle }, { [date: string]: RawCandle }>(
      (candle: RawCandle) =>
        candle.a_dec && candle.p_dec
          ? candleFixedDecimals(candle, candle.a_dec, candle.p_dec)
          : candle
    ),
    map<{ [date: string]: RawCandle[] }, { [date: string]: RawCandle }>(
      concatAll(candleMonoid)
    ),
    addMissingCandles(
      interval(request.interval).getOrElse(defaultInterval.unsafeGet()),
      request.timeStart,
      request.timeEnd
    ),
    groupBy(candle =>
      truncToMinutes(
        floor(
          interval(request.interval).getOrElse(defaultInterval.unsafeGet()),
          candle.time_start
        )
      )
    )
  )(result);<|MERGE_RESOLUTION|>--- conflicted
+++ resolved
@@ -95,11 +95,7 @@
     assoc('timeClose', timeClose),
     renameFields,
     assoc('time_start', time),
-<<<<<<< HEAD
-    assoc('txs_count', c.txs_count),
-=======
     assoc('txs_count', c.txs_count) as any,
->>>>>>> 1c733912
     omit(['a_dec', 'p_dec']),
     ifElse(isEmpty, map(always(null)), identity)
   )(c);
