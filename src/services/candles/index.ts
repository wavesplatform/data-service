--- conflicted
+++ resolved
@@ -1,16 +1,4 @@
 import { Task } from 'folktale/concurrency/task';
-<<<<<<< HEAD
-import { identity } from 'ramda';
-
-import { Candle, List, ServiceSearch, AssetIdsPair } from '../../types';
-import { CommonServiceDependencies } from '..';
-
-import { sql } from './sql';
-import { inputSearch, output } from './schema';
-import { CandleDbResponse, transformResults } from './transformResults';
-
-=======
->>>>>>> 15282df2
 import { AppError } from '../../errorHandling';
 import { Service, SearchedItems, CandleInfo, AssetIdsPair } from '../../types';
 import { searchWithDecimalsProcessing } from '../_common/transformation/withDecimalsProcessing';
@@ -25,47 +13,6 @@
   search: Service<CandlesServiceSearchRequest, SearchedItems<CandleInfo>>;
 };
 
-<<<<<<< HEAD
-export type CandlesService = ServiceSearch<CandlesSearchRequest, Candle>;
-
-export default ({
-  drivers: { pg },
-  emitEvent,
-  validatePair,
-}: CommonServiceDependencies & {
-  validatePair: (matcher: string, pair: AssetIdsPair) => Task<AppError, void>;
-}): CandlesService => {
-  const SERVICE_NAME = 'candles.search';
-  return {
-    search: search<
-      CandlesSearchRequest,
-      CandlesSearchRequest,
-      CandleDbResponse,
-      List<Candle>
-    >({
-      transformInput: identity,
-      transformResult: transformResults,
-      validateInput: (req) =>
-        validateInput<CandlesSearchRequest>(
-          inputSearch,
-          SERVICE_NAME
-        )(req).chain(() =>
-          validatePair(req.matcher, {
-            amountAsset: req.amountAsset,
-            priceAsset: req.priceAsset,
-          }).map(() => req)
-        ),
-      validateResult: validateResult(output, SERVICE_NAME),
-      getData: getData({
-        name: SERVICE_NAME,
-        sql,
-        pg,
-      }),
-      emitEvent,
-    }),
-  };
-};
-=======
 export default (
   repo: CandlesRepo,
   validatePairs: (
@@ -101,5 +48,4 @@
             : result.items,
       }))
     ),
-});
->>>>>>> 15282df2
+});