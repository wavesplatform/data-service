import { Result, Error as error, Ok as ok } from 'folktale/result';
import { ValidationError } from '../../../errorHandling';
<<<<<<< HEAD

export enum SortOrder {
  Ascending = 'asc',
  Descending = 'desc',
}
=======
import { parseDate } from '../../../utils/parseDate';
import { SortOrder } from '../';
>>>>>>> 5d2d6f2b

const isSortOrder = (s: string): s is SortOrder =>
  s === SortOrder.Ascending || s === SortOrder.Descending;

export type Cursor = {
  uid: number;
  sort: SortOrder;
};

export const encode = (cursor: Cursor): string =>
  Buffer.from(`${cursor.uid}::${cursor.sort}`).toString('base64');

export const decode = (cursor: string): Result<ValidationError, Cursor> => {
  const data = Buffer.from(cursor, 'base64')
    .toString('utf8')
    .split('::');

  const err = (message?: string) =>
    new ValidationError('Cursor decode is failed', { cursor, message });

  return (
    ok<ValidationError, string[]>(data)
      // validate length
      .chain(d =>
        d.length === 2
          ? ok<ValidationError, string[]>(d)
          : error<ValidationError, string[]>(
              err('Cursor length not equal to 2')
            )
      )
      .chain(d => {
        const s = d[1];
        if (isSortOrder(s)) {
          return ok<ValidationError, [string, SortOrder]>([d[0], s]);
        } else {
          return error<ValidationError, [string, SortOrder]>(
            err('Sort is not valid')
          );
        }
      })
      .map(([uid, sort]) => ({
        uid: parseInt(uid),
        sort,
      }))
  );
};<|MERGE_RESOLUTION|>--- conflicted
+++ resolved
@@ -1,15 +1,6 @@
 import { Result, Error as error, Ok as ok } from 'folktale/result';
 import { ValidationError } from '../../../errorHandling';
-<<<<<<< HEAD
-
-export enum SortOrder {
-  Ascending = 'asc',
-  Descending = 'desc',
-}
-=======
-import { parseDate } from '../../../utils/parseDate';
 import { SortOrder } from '../';
->>>>>>> 5d2d6f2b
 
 const isSortOrder = (s: string): s is SortOrder =>
   s === SortOrder.Ascending || s === SortOrder.Descending;
