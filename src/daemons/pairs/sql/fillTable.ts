--- conflicted
+++ resolved
@@ -72,17 +72,10 @@
       .andOn('p1.price_asset_id', 'p.price_asset_id')
       .andOn('p1.matcher_address', 'p.matcher_address');
   })
-<<<<<<< HEAD
-  .leftJoin('pairs_cte as p2', function() {
-    this.on(pg.raw("p2.price_asset_id='WAVES'"))
-      .andOn('p2.amount_asset_id', 'p.price_asset_id')
-      .andOn('p2.matcher', 'p.matcher');
-=======
   .leftJoin({ p2: 'pairs_cte' }, function () {
     this.on('p2.amount_asset_id', 'p.price_asset_id')
       .andOn(pg.raw(`p2.price_asset_id='WAVES'`))
       .andOn('p2.matcher_address', 'p.matcher_address');
->>>>>>> 15282df2
   });
 
 export const fillTable = (pairsTableName: string): string =>
