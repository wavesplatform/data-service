--- conflicted
+++ resolved
@@ -10,18 +10,12 @@
   candlePresets,
 } = require('./utils');
 
-/** makeCandleCalculateColumns :: Number -> Array */
+/** makeCandleCalculateColumns :: String -> Array */
 const makeCandleCalculateColumns = interval => {
   return {
-<<<<<<< HEAD
-    candle_time: candlePresets.aggregate.candle_time(longerInterval),
-    amount_asset_uid: 'amount_asset_uid',
-    price_asset_uid: 'price_asset_uid',
-=======
     candle_time: candlePresets.aggregate.candle_time(interval),
     amount_asset_id: 'amount_asset_id',
     price_asset_id: 'price_asset_id',
->>>>>>> 31ff3ae7
     low: candlePresets.aggregate.low,
     high: candlePresets.aggregate.high,
     volume: candlePresets.aggregate.volume,
@@ -31,13 +25,8 @@
     weighted_average_price: candlePresets.aggregate.weighted_average_price,
     open: candlePresets.aggregate.open,
     close: candlePresets.aggregate.close,
-<<<<<<< HEAD
-    interval_in_secs: longerInterval,
+    interval: pg.raw(`'${interval}'`),
     matcher_address_uid: 'matcher_address_uid',
-=======
-    interval: pg.raw(`'${interval}'`),
-    matcher: 'matcher',
->>>>>>> 31ff3ae7
   };
 };
 
@@ -70,15 +59,10 @@
       '(array_agg(e.price * 10 ^(-8 - p.decimals + a.decimals) ORDER BY e.candle_time DESC)::numeric[])[1]'
     ),
   },
-<<<<<<< HEAD
-  { interval_in_secs: 60 },
+  {
+    interval: pg.raw(`'${CandleInterval.Minute1}'`),
+  },
   { matcher_address_uid: 'sender_uid' },
-=======
-  {
-    interval: pg.raw(`'${CandleInterval.Minute1}'`),
-  },
-  'sender as matcher',
->>>>>>> 31ff3ae7
 ];
 
 /** insertIntoCandlesFromSelect :: (String, Function) -> QueryBuilder */
@@ -86,14 +70,13 @@
   pg.into(tableName).insert(selectFunction);
 
 /** selectExchanges :: QueryBuilder */
-<<<<<<< HEAD
 const selectExchanges = pg({ t: 'txs_7' })
   .column(
     'o.amount_asset_uid',
     'o.price_asset_uid',
     't.sender_uid',
     't.height',
-    { candle_time: pg.raw(`date_trunc('minute', txs.time_stamp)`) },
+    { candle_time: pgRawDateTrunc('t.time_stamp')('minute') },
     `t.amount`,
     `t.price`
   )
@@ -109,31 +92,12 @@
       .select('uid')
       .from('txs')
       .whereRaw(
-        `txs.time_stamp >= date_trunc('minute', '${fromTimestamp.toISOString()}'::timestamp)`
+        `t.time_stamp >= ${pgRawDateTrunc(
+          `'${fromTimestamp.toISOString()}'::timestamp`
+        )('minute')}`
       )
       .limit(1)
   );
-=======
-const selectExchanges = pg({ t: 'txs_7' }).column(
-  'amount_asset',
-  'price_asset',
-  'sender',
-  'height',
-  { candle_time: pgRawDateTrunc('t.time_stamp')('minute') },
-  `amount`,
-  `price`
-);
-
-/** selectExchangesAfterTimestamp :: Date -> QueryBuilder */
-const selectExchangesAfterTimestamp = fromTimestamp =>
-  selectExchanges
-    .clone()
-    .whereRaw(
-      `t.time_stamp >= ${pgRawDateTrunc(
-        `'${fromTimestamp.toISOString()}'::timestamp`
-      )('minute')}`
-    );
->>>>>>> 31ff3ae7
 
 /** selectLastCandle :: String -> String query */
 const selectLastCandleHeight = tableName =>
@@ -153,7 +117,6 @@
 
 /** selectLastExchangeTx :: String query */
 const selectMinTimestampFromHeight = height =>
-<<<<<<< HEAD
   pg({
     t: pg('txs')
       .column('time_stamp')
@@ -163,15 +126,6 @@
       .limit(1),
   })
     .column({ time_stamp: pg.min('t.time_stamp') })
-=======
-  pg
-    .raw(
-      `select min(time_stamp) as time_stamp 
-          from (
-            select time_stamp from txs_7 where height >= ${height} order by time_stamp
-          ) as t`
-    )
->>>>>>> 31ff3ae7
     .toString();
 
 /** for make complex query with "on conflict (...) update ... without set concrete values" See insertOrUpdateCandles or insertOrUpdateCandlesFromShortInterval */
@@ -196,11 +150,7 @@
       .raw(
         `${pg({ t: tableName }).insert(
           candles.map(serializeCandle)
-<<<<<<< HEAD
-        )} on conflict (time_start, amount_asset_uid, price_asset_uid, matcher_address_uid, interval_in_secs) do update set ${updatedFieldsExcluded}`
-=======
-        )} on conflict (time_start, amount_asset_id, price_asset_id, matcher, interval) do update set ${updatedFieldsExcluded}`
->>>>>>> 31ff3ae7
+        )} on conflict (time_start, amount_asset_uid, price_asset_uid, matcher_address_uid, interval) do update set ${updatedFieldsExcluded}`
       )
       .toString();
   }
@@ -228,19 +178,11 @@
           )
           .groupBy(
             'candle_time',
-<<<<<<< HEAD
             'amount_asset_uid',
             'price_asset_uid',
             'matcher_address_uid'
           );
-      })} on conflict (time_start, amount_asset_uid, price_asset_uid, matcher_address_uid, interval_in_secs) do update set ${updatedFieldsExcluded}`
-=======
-            'amount_asset_id',
-            'price_asset_id',
-            'matcher'
-          );
-      })} on conflict (time_start, amount_asset_id, price_asset_id, matcher, interval) do update set ${updatedFieldsExcluded}`
->>>>>>> 31ff3ae7
+      })} on conflict (time_start, amount_asset_uid, price_asset_uid, matcher_address_uid, interval) do update set ${updatedFieldsExcluded}`
     )
     .toString();
 
@@ -267,18 +209,13 @@
   insertIntoCandlesFromSelect(tableName, function() {
     this.from({ t: tableName })
       .column(makeCandleCalculateColumns(longerInterval))
-<<<<<<< HEAD
-      .where('t.interval_in_secs', shortInterval)
+      .where('t.interval', shortInterval)
       .groupBy([
         'candle_time',
         'amount_asset_uid',
         'price_asset_uid',
         'matcher_address_uid',
       ]);
-=======
-      .where('t.interval', shortInterval)
-      .groupBy(['candle_time', 'amount_asset_id', 'price_asset_id', 'matcher']);
->>>>>>> 31ff3ae7
   }).toString();
 
 /** selectCandlesAfterTimestamp :: Date -> String query */
