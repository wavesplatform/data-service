const { BigNumber } = require('@waves/data-entities');
const { CandleInterval } = require('../../../../types');
const sql = require('../query');

describe('candles daemon sql test', () => {
  it('truncate table', () => {
    expect(sql.truncateTable('candles')).toMatchSnapshot();
  });

  it('insert all candles group by 1 minute', () => {
    expect(sql.insertAllMinuteCandles('candles')).toMatchSnapshot();
  });

  it('calculate and insert all candles from other small candles', () => {
    expect(sql.insertAllCandles('candles', 60, 300)).toMatchSnapshot();
  });

<<<<<<< HEAD
  it('get all candles from exchange tx grouped by 1 minute and after timestamp', () => {
    expect(
      sql.selectCandlesAfterTimestamp(new Date('2019-01-01T00:00:00.000Z'))
    ).toMatchSnapshot();
  });

=======
>>>>>>> 15282df2
  it('insert or update array of candles', () => {
    expect(
      sql.insertOrUpdateCandles('candles', [
        {
          time_start: new Date(0),
          low: new BigNumber(1),
          high: new BigNumber(100),
          open: new BigNumber(20),
          close: new BigNumber(80),
          amount_asset_id: 'aai',
          price_asset_id: 'pai',
          price: new BigNumber(1.2),
          volume: new BigNumber(200.2),
          quote_volume: new BigNumber(100.2),
          txs_count: new BigNumber(22),
          weighted_average_price: new BigNumber(2.1),
          matcher_address_uid: new BigNumber(3),
        },
      ])
    ).toMatchSnapshot();
  });

  it('insert or update candles empty', () => {
    expect(sql.insertOrUpdateCandles('candles', []).toString()).toMatchSnapshot();
  });

  it('get last candle height', () => {
    expect(sql.selectLastCandleHeight('candles').toString()).toMatchSnapshot();
  });

  it('get last exchange tx height', () => {
    expect(sql.selectLastExchangeTxHeight().toString()).toMatchSnapshot();
  });

  it('insert or update candles from height', () => {
    expect(
      sql
        .insertOrUpdateCandlesFromShortInterval(
          'candles',
          new Date('2019-01-01T00:00:00.000Z'),
          CandleInterval.Minute1,
          CandleInterval.Minute5
        )
        .toString()
    ).toMatchSnapshot();
  });
});<|MERGE_RESOLUTION|>--- conflicted
+++ resolved
@@ -12,18 +12,9 @@
   });
 
   it('calculate and insert all candles from other small candles', () => {
-    expect(sql.insertAllCandles('candles', 60, 300)).toMatchSnapshot();
+    expect(sql.insertAllCandles('candles', CandleInterval.Minute1, CandleInterval.Minute5)).toMatchSnapshot();
   });
 
-<<<<<<< HEAD
-  it('get all candles from exchange tx grouped by 1 minute and after timestamp', () => {
-    expect(
-      sql.selectCandlesAfterTimestamp(new Date('2019-01-01T00:00:00.000Z'))
-    ).toMatchSnapshot();
-  });
-
-=======
->>>>>>> 15282df2
   it('insert or update array of candles', () => {
     expect(
       sql.insertOrUpdateCandles('candles', [
