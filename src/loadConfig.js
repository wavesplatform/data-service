const checkEnv = require('check-env');

const { memoizeWith, always } = require('ramda');

const loadConfig = () => {
  // assert all necessary env vars are set
  checkEnv(['PGHOST', 'PGDATABASE', 'PGUSER', 'PGPASSWORD']);

  return {
    port: parseInt(process.env.PORT) || 3000,
    postgresHost: process.env.PGHOST,
    postgresPort: parseInt(process.env.PGPORT) || 5432,
    postgresDatabase: process.env.PGDATABASE,
    postgresUser: process.env.PGUSER,
    postgresPassword: process.env.PGPASSWORD,
    postgresPoolSize: parseInt(process.env.PGPOOLSIZE) || 20,

    redisPort: parseInt(process.env.REDIS_PORT) || undefined,
    redisHost: process.env.REDIS_HOST,
    redisPassword: process.env.REDIS_PASSWORD,

    logLevel: process.env.LOG_LEVEL || 'info',

    candlesUpdateInterval: process.env.CANDLES_UPDATE_INTERVAL_MS || 2500,
    candlesUpdateTimeout: process.env.CANDLES_UPDATE_TIMEOUT_MS || 20000,
    candlesCreateTable: process.env.CANDLES_CREATE_TABLE || false,
<<<<<<< HEAD

    pairsUpdateInterval: process.env.PAIRS_UPDATE_INTERVAL_MS || 2500,
    pairsUpdateTimeout: process.env.PAIRS_UPDATE_TIMEOUT_MS || 20000,
=======
    candlesTableName: process.env.CANDLES_TABLE_NAME || 'candles',
>>>>>>> 349d351f
  };
};

module.exports = memoizeWith(always('config'), loadConfig);<|MERGE_RESOLUTION|>--- conflicted
+++ resolved
@@ -24,13 +24,7 @@
     candlesUpdateInterval: process.env.CANDLES_UPDATE_INTERVAL_MS || 2500,
     candlesUpdateTimeout: process.env.CANDLES_UPDATE_TIMEOUT_MS || 20000,
     candlesCreateTable: process.env.CANDLES_CREATE_TABLE || false,
-<<<<<<< HEAD
-
-    pairsUpdateInterval: process.env.PAIRS_UPDATE_INTERVAL_MS || 2500,
-    pairsUpdateTimeout: process.env.PAIRS_UPDATE_TIMEOUT_MS || 20000,
-=======
     candlesTableName: process.env.CANDLES_TABLE_NAME || 'candles',
->>>>>>> 349d351f
   };
 };
 
