const { Nothing } = require('folktale/maybe');

<<<<<<< HEAD
const db = require('../createDb')();
=======
const loadConfig = require('../../../../loadConfig');
const createDb = require('../../../index');

const {
  MIN_LIMIT,
} = require('../../../adapter/transactions/exchange/constants');

const db = createDb(loadConfig());
>>>>>>> 00d626da

describe('Exchange transactions should return ', () => {
  it('Maybe(data) for `one` tx correctly', done => {
    db.transactions.exchange
      .one('4WtUXBF6i41ohva66KTaxJsJzooc8mo12hGV6cPbVDek')
      .run()
      .listen({
        onResolved: maybeX => {
          const x = maybeX.getOrElse();
          expect(x).toMatchSnapshot();
          done();
        },
      });

    db.transactions.exchange
      .one('NON_EXISTING_TX')
      .run()
      .listen({
        onResolved: maybeX => {
          expect(maybeX).toEqual(Nothing());
          done();
        },
      });
  });

  describe('filters', () => {
    it('empty filters should give last 100 txs', done => {
      db.transactions.exchange
        .many()
        .run()
        .listen({
          onResolved: mxs => {
            const xs = mxs.map(x => x.getOrElse(-1));
            expect(xs.length).toBe(100);
            done();
          },
        });
    });

    describe('limit filter', () => {
      it('should work with limit 1 (less than MIN_LIMIT)', done => {
        db.transactions.exchange
          .many({ limit: 1 })
          .run()
          .listen({
            onResolved: mxs => {
              const xs = mxs.map(x => x.getOrElse(-1));
              expect(xs.length).toBe(1);
              done();
            },
          });
      });

      it('should work with limit 10 (more than MIN_LIMIT)', done => {
        db.transactions.exchange
          .many({ limit: MIN_LIMIT + 1 })
          .run()
          .listen({
            onResolved: mxs => {
              const xs = mxs.map(x => x.getOrElse(-1));
              expect(xs.length).toBe(MIN_LIMIT + 1);
              done();
            },
          });
      });

      it('should use default limit of 100 when when no limit specified', done => {
        db.transactions.exchange
          .many({ timeStart: new Date('2018-01-01') })
          .run()
          .listen({
            onResolved: mxs => {
              const xs = mxs.map(x => x.getOrElse(-1));
              expect(xs.length).toBe(100);
              done();
            },
          });
      });
    });
    xit('timeStart/timeEnd filter should work', () => {});
    xit('timeStart filter should work', () => {});
  });

  xdescribe('Pagination', () => {
    xit('sort should work', () => {});
    xit('after should work', () => {});
  });
});<|MERGE_RESOLUTION|>--- conflicted
+++ resolved
@@ -1,17 +1,10 @@
 const { Nothing } = require('folktale/maybe');
-
-<<<<<<< HEAD
-const db = require('../createDb')();
-=======
-const loadConfig = require('../../../../loadConfig');
-const createDb = require('../../../index');
 
 const {
   MIN_LIMIT,
 } = require('../../../adapter/transactions/exchange/constants');
 
-const db = createDb(loadConfig());
->>>>>>> 00d626da
+const db = require('../createDb')();
 
 describe('Exchange transactions should return ', () => {
   it('Maybe(data) for `one` tx correctly', done => {
