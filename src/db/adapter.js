--- conflicted
+++ resolved
@@ -46,19 +46,6 @@
 
     transactions: {
       exchange: {
-<<<<<<< HEAD
-        one() {
-          return dbT
-            .any(sql.assets, ['WAVES'])
-            .map(() => require('./exchange.mock'))
-            .map(Maybe.of);
-        },
-        many() {
-          return dbT
-            .any(sql.assets, ['WAVES'])
-            .map(() => [require('./exchange.mock'), require('./exchange.mock')])
-            .map(map(Maybe.of));
-=======
         one(x) {
           return dbT
             .oneOrNone(sql.build.transactions.exchange.one(x))
@@ -78,7 +65,6 @@
                 params: filters,
               })
             );
->>>>>>> 9c7c2c20
         },
       },
     },
