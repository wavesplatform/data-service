// Module transforms pg-promise into pg-task
import { pgpConnect } from './pgp';
import { ITask, IDatabase } from 'pg-promise';
<<<<<<< HEAD
import { fromPromised } from 'folktale/concurrency/task';
import { Task } from 'folktale/concurrency/task';
=======
import { fromPromised, Task } from 'folktale/concurrency/task';
>>>>>>> 0f5a4ecc

import { DbError, toDbError, Timeout, toTimeout } from '../../errorHandling';
import { isStatementTimeoutErrorMessage } from './utils';

export type PgDriverOptions = {
  postgresHost: string;
  postgresPort: number;
  postgresDatabase: string;
  postgresUser: string;
  postgresPassword: string;
  postgresPoolSize: number;
};

export type SqlQuery = string;

export type PgDriver = {
  none(query: SqlQuery, values?: any): Task<DbError | Timeout, null>;
  one<T>(
    query: SqlQuery,
    values?: any,
    cb?: (value: any) => T,
    thisArg?: any
  ): Task<DbError | Timeout, T>;
  oneOrNone<T>(
    query: SqlQuery,
    values?: any,
    cb?: (value: any) => T,
    thisArg?: any
  ): Task<DbError | Timeout, T>;
  many<T>(query: SqlQuery, values?: any): Task<DbError | Timeout, T[]>;
  any<T>(query: SqlQuery, values?: any): Task<DbError | Timeout, T[]>;
  task<T>(cb: (t: ITask<{}>) => T | Promise<T>): Task<DbError | Timeout, T>;
  tx<T>(cb: (t: ITask<{}>) => T | Promise<T>): Task<DbError | Timeout, T>;
};

export const createPgDriver = (
  options: PgDriverOptions,
  connect = pgpConnect
): PgDriver => {
  const driverP: IDatabase<{}> = connect({
    host: options.postgresHost,
    port: options.postgresPort,
    database: options.postgresDatabase,
    user: options.postgresUser,
    password: options.postgresPassword,
    max: options.postgresPoolSize, // max connection pool size
  });

  const toTasked = <T>(promised: () => Promise<T>) =>
    fromPromised<Error, T>(promised)().mapRejected(e =>
      isStatementTimeoutErrorMessage(e.message)
        ? toTimeout({}, e)
        : toDbError({}, e)
    );

  const driverT: PgDriver = {
    none: (query: SqlQuery, values?: any) =>
      toTasked(() => driverP.none(query, values)),
    one: <T>(query: SqlQuery, values?: any) =>
      toTasked<T>(() => driverP.one(query, values)),
    oneOrNone: <T>(query: SqlQuery, values?: any) =>
      toTasked<T>(() => driverP.oneOrNone(query, values)),
    many: <T>(query: SqlQuery, values?: any) =>
      toTasked<T[]>(() => driverP.many(query, values)),
    any: <T>(query: SqlQuery, values?: any) =>
      toTasked<T[]>(() => driverP.any(query, values)),
    task: <T>(cb: (t: ITask<{}>) => T | Promise<T>) =>
      toTasked<T>(() => driverP.task(cb)),
    tx: <T>(cb: (t: ITask<{}>) => T | Promise<T>) =>
      toTasked<T>(() => driverP.tx(cb)),
  };

  return driverT;
};<|MERGE_RESOLUTION|>--- conflicted
+++ resolved
@@ -1,12 +1,7 @@
 // Module transforms pg-promise into pg-task
 import { pgpConnect } from './pgp';
 import { ITask, IDatabase } from 'pg-promise';
-<<<<<<< HEAD
-import { fromPromised } from 'folktale/concurrency/task';
-import { Task } from 'folktale/concurrency/task';
-=======
 import { fromPromised, Task } from 'folktale/concurrency/task';
->>>>>>> 0f5a4ecc
 
 import { DbError, toDbError, Timeout, toTimeout } from '../../errorHandling';
 import { isStatementTimeoutErrorMessage } from './utils';
