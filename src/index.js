--- conflicted
+++ resolved
@@ -22,11 +22,8 @@
 const options = loadConfig();
 
 app
-<<<<<<< HEAD
   .use(cors())
-=======
   .use(serializer)
->>>>>>> a6cd850f
   .use(requestId())
   .use(inject(['eventBus'], eventBus))
   .use(subscribeLogger(createLogger(options)))
