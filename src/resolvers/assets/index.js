--- conflicted
+++ resolved
@@ -1,10 +1,8 @@
-<<<<<<< HEAD
+const { curryN } = require('ramda');
 const createResolver = require('../createResolver');
-const { curryN } = require('ramda');
+
 const curriedEmit = emit => curryN(2, emit);
-=======
 const create = require('../create');
->>>>>>> ecda4126
 
 const oneConfig = {
   ...require('./validation/one'),
@@ -18,14 +16,9 @@
   dbQuery: db => ids => db.assets(ids),
 };
 
-<<<<<<< HEAD
-module.exports = ({ db, emitEvent }) => ({
-  many: createResolver(manyConfig)({ db, emitEvent: curriedEmit(emitEvent) }),
-  one: createResolver(oneConfig)({ db, emitEvent: curriedEmit(emitEvent) }),
-});
-=======
 module.exports = {
-  many: create.many(manyConfig),
-  one: create.one(oneConfig),
-};
->>>>>>> ecda4126
+  many: ({ db, emitEvent }) =>
+    createResolver(manyConfig)({ db, emitEvent: curriedEmit(emitEvent) }),
+  one: ({ db, emitEvent }) =>
+    createResolver(oneConfig)({ db, emitEvent: curriedEmit(emitEvent) }),
+};