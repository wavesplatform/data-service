--- conflicted
+++ resolved
@@ -38,17 +38,10 @@
   Bigger = 1,
 }
 
-<<<<<<< HEAD
-const unitsOrder = (a: Unit, b: Unit) =>
-  unitsAsc.indexOf(a) < unitsAsc.indexOf(b)
-    ? Order.Less
-    : unitsAsc.indexOf(a) === unitsAsc.indexOf(b)
-=======
 const unitsOrder = (units: Unit[]) => (a: Unit, b: Unit) =>
   units.indexOf(a) < units.indexOf(b)
     ? Order.Less
     : units.indexOf(a) === units.indexOf(b)
->>>>>>> fdd3213b
     ? Order.Equals
     : Order.Bigger;
 
@@ -67,16 +60,6 @@
     if (!interval) {
       throw new Error('Invalid Interval');
     }
-<<<<<<< HEAD
-
-    let newDate = new Date(date);
-
-    unitsAsc.forEach(unit => {
-      if (
-        [Order.Less, Order.Equals].includes(unitsOrder(unit, interval.unit))
-      ) {
-        // round week (not greater than 1 week)
-=======
 
     let newDate = new Date(date);
 
@@ -87,7 +70,6 @@
         [Order.Less, Order.Equals].includes(unitsAscOrder(unit, interval.unit))
       ) {
         // round week
->>>>>>> fdd3213b
         if (unit === Unit.Week) {
           if (interval.unit === Unit.Week) {
             newDate.setUTCDate(
@@ -98,31 +80,19 @@
             );
           }
         } else if (unit === Unit.Month) {
-<<<<<<< HEAD
           // round month (not greater than 1 month)
-=======
-          // round month
->>>>>>> fdd3213b
           const d = daysInMonth(
             newDate.getUTCFullYear(),
             newDate.getUTCMonth()
           );
           newDate.setUTCDate(roundFn((newDate.getUTCDate() - 1) / d) * d + 1);
         } else if (unit === Unit.Year) {
-<<<<<<< HEAD
           // round year  (not greater than 1 year)
           newDate.setUTCMonth(roundFn(newDate.getUTCMonth() / 12) * 12);
         } else {
           // round ms, seconds, minutes, hours
           const unitLength =
             unit === interval.unit ? interval.length : units[unit] * 1000;
-=======
-          // round year
-          newDate.setUTCMonth(roundFn(newDate.getUTCMonth() / 12) * 12);
-        } else {
-          // round seconds, minutes, hours, days
-          const unitLength = units[unit] * 1000;
->>>>>>> fdd3213b
           newDate = new Date(
             roundFn(newDate.getTime() / unitLength) * unitLength
           );
