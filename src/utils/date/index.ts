--- conflicted
+++ resolved
@@ -76,11 +76,7 @@
             newDate.setUTCDate(
               newDate.getUTCDate() -
                 newDate.getUTCDay() +
-<<<<<<< HEAD
-                roundFn((newDate.getUTCDay() - 1)/ 7) * 7 +
-=======
                 roundFn((newDate.getUTCDay() - 1) / 7) * 7 +
->>>>>>> 1c733912
                 1
             );
           }
