const rawJoi = require('joi');

const { BigNumber } = require('@waves/data-entities');
<<<<<<< HEAD
const { decode } = require('../../services/_common/pagination/cursor');
const {
  base58: base58Regex,
  interval: intervalRegex,
  assetId: assetIdRegex,
  noNullChars: noNullCharsRegex,
  saneForDbLike: saneForDbLikeRegex,
} = require('../regex');
=======
const regex = require('../regex');
>>>>>>> a58d9593
const { interval } = require('../../types');
const { div } = require('../interval');
const Maybe = require('folktale/maybe');

const regexRule = (joi, name, regexes) => ({
  name,
  validate(_, value, state, options) {
    for (const { regex, errorCode } of regexes) {
      if (
        joi
          .string()
          .regex(regex)
          .validate(value).error
      ) {
        return this.createError(errorCode, { value }, state, options);
      }
    }
    return value;
  },
});

module.exports = rawJoi
  .extend(joi => ({
    base: joi.string(),
    name: 'string',
    language: {
      base58: 'must be a valid base58 string',
      assetId: 'must be a valid base58 string or "WAVES"',
      base64Prefixed: 'must be a string of "base64:${base64EncodedString}"',
      noNullChars: 'must not contain unicode null characters',
      saneForDbLike: 'must not end with unescaped slash symbol',
      pair: 'must be a valid pair string',
      period: {
        value: 'interval must be a valid interval value',
        accept: 'must be in accepted',
        divisibleBy: 'must be divisible by divider',
        min: 'must be more then min',
        max: 'must be less then max',
      },
    },
    rules: [
      regexRule(joi, 'base58', [
<<<<<<< HEAD
        { regex: base58Regex, errorCode: 'string.base58' },
      ]),
      regexRule(joi, 'assetId', [
        { regex: assetIdRegex, errorCode: 'string.assetId' },
      ]),
      regexRule(joi, 'noNullChars', [
        { regex: noNullCharsRegex, errorCode: 'string.noNullChars' },
      ]),
      regexRule(joi, 'period', [
        { regex: intervalRegex, errorCode: 'string.period.value' },
      ]),
      regexRule(joi, 'saneForDbLike', [
        { regex: saneForDbLikeRegex, errorCode: 'string.saneForDbLike' },
        { regex: noNullCharsRegex, errorCode: 'string.noNullChars' },
=======
        { regex: regex.base58, errorCode: 'string.base58' },
      ]),
      regexRule(joi, 'assetId', [
        { regex: regex.assetId, errorCode: 'string.assetId' },
      ]),
      regexRule(joi, 'noNullChars', [
        { regex: regex.noNullChars, errorCode: 'string.noNullChars' },
      ]),
      regexRule(joi, 'period', [
        { regex: regex.interval, errorCode: 'string.period.value' },
      ]),
      regexRule(joi, 'saneForDbLike', [
        { regex: regex.saneForDbLike, errorCode: 'string.saneForDbLike' },
        { regex: regex.noNullChars, errorCode: 'string.noNullChars' },
>>>>>>> a58d9593
      ]),
      {
        name: 'base64Prefixed',
        validate(_, value, state, options) {
          // the value should be "base64:${base4dEncodedString}"
          return Maybe.of(value)
            .filter(it => typeof it === 'string')
            .map(it => it.split(':'))
            .filter(it => it.length === 2)
            .filter(
              ([prefix, val]) =>
                prefix === 'base64' &&
                !joi
                  .string()
                  .base64({ paddingRequired: false })
                  .validate(val).error
            )
            .matchWith({
              Just: () => value,
              Nothing: () =>
                this.createError(
                  'string.base64Prefixed',
                  { value },
                  state,
                  options
                ),
            });
<<<<<<< HEAD
        },
      },
      {
        name: 'cursor',
        validate(_, value, state, options) {
          // assert base64
          if (
            joi
              .string()
              .base64({ paddingRequired: false })
              .validate(value).error
          ) {
            return this.createError('string.base64', { value }, state, options);
          }

          return decode(value).matchWith({
            Ok: () => value,
            Error: () =>
              this.createError('string.cursor', { value }, state, options),
          });
=======
>>>>>>> a58d9593
        },
      },
      {
        name: 'accept',
        params: {
          accept: joi.array(),
        },
        validate(params, value, state, options) {
          const i = interval(value);

          return i.matchWith({
            Ok: ({ value: i }) => {
              if (params.accept.indexOf(i.unit) === -1) {
                return this.createError(
                  'string.period.accept',
                  { value },
                  state,
                  options
                );
              }

              return value;
            },
            Error: ({ value: e }) =>
              this.createError(
                'string.period.accept',
                { value, e },
                state,
                options
              ),
          });
        },
      },
      {
        name: 'divisibleBy',
        params: {
          divisibleBy: joi.string().regex(regex.interval),
        },
        validate(params, value, state, options) {
          const i = interval(value);
          const divisibleByInterval = interval(params.divisibleBy);

          return i.matchWith({
            Ok: ({ value: i }) =>
              divisibleByInterval.matchWith({
                Ok: ({ value: d }) => {
                  if (div(i, d) % 1 !== 0) {
                    return this.createError(
                      'string.period.divisibleBy',
                      { value },
                      state,
                      options
                    );
                  }

                  return value;
                },
                Error: ({ value: e }) =>
                  this.createError(
                    'string.period.divisibleBy',
                    { value, e },
                    state,
                    options
                  ),
              }),
            Error: ({ value: e }) =>
              this.createError(
                'string.period.interval',
                { value, e },
                state,
                options
              ),
          });
        },
      },
      {
        name: 'min',
        params: {
          min: joi.string().regex(regex.interval),
        },
        validate(params, value, state, options) {
          const i = interval(value);
          const minInterval = interval(params.min);

          return i.matchWith({
            Ok: ({ value: i }) =>
              minInterval.matchWith({
                Ok: ({ value: d }) => {
                  if (d.length > i.length) {
                    return this.createError(
                      'string.period.minInterval',
                      { value },
                      state,
                      options
                    );
                  }
                  return value;
                },
                Error: ({ value: e }) =>
                  this.createError(
                    'string.period.minInterval',
                    { value, e },
                    state,
                    options
                  ),
              }),
            Error: ({ value: e }) =>
              this.createError(
                'string.period.interval',
                { value, e },
                state,
                options
              ),
          });
        },
      },
      {
        name: 'max',
        params: {
          max: joi.string().regex(regex.interval),
        },
        validate(params, value, state, options) {
          const i = interval(value);
          const maxInterval = interval(params.max);

          return i.matchWith({
            Ok: ({ value: i }) =>
              maxInterval.matchWith({
                Ok: ({ value: d }) => {
                  if (d.length < i.length) {
                    return this.createError(
                      'string.period.maxInterval',
                      { value },
                      state,
                      options
                    );
                  }
                  return value;
                },
                Error: ({ value: e }) =>
                  this.createError(
                    'string.period.maxInterval',
                    { value, e },
                    state,
                    options
                  ),
              }),
            Error: ({ value: e }) =>
              this.createError(
                'string.period.interval',
                { value, e },
                state,
                options
              ),
          });
        },
      },
    ],
  }))
  .extend(joi => ({
    base: joi.object(),
    name: 'object',
    language: {
      bignumber: {
        nan: 'is Not a Number',
        int64: 'The number {{value}} is outside int64 range',
      },
    },
    rules: [
      {
        name: 'bignumber',
        validate(_, value, state, options) {
          if (!(value instanceof BigNumber)) {
            return this.createError(
              'object.type',
              { type: BigNumber },
              state,
              options
            );
          }
          return value;
        },
      },
      {
        name: 'notNan',
        validate(_, value, state, options) {
          if (!(value instanceof BigNumber) || value.isNaN()) {
            return this.createError(
              'object.bignumber.nan',
              { value: NaN },
              state,
              options
            );
          }
          return value;
        },
      },
      {
        name: 'int64',
        validate(_, value, state, options) {
          const BOUNDS = {
            LOWER: new BigNumber('-9223372036854775808'),
            UPPER: new BigNumber('9223372036854775807'),
          };

          if (
            !(value instanceof BigNumber) ||
            value.isLessThan(BOUNDS.LOWER) ||
            value.isGreaterThan(BOUNDS.UPPER)
          ) {
            return this.createError(
              'object.bignumber.int64',
              { value: value.toString() },
              state,
              options
            );
          }
          return value;
        },
      },
    ],
  }))
  .extend(joi => ({
    base: joi.string().base64({ paddingRequired: false }),
    name: 'cursor',
    language: {
      wrong: 'must be a valid cursor string',
    },
    rules: [
      {
        name: 'valid',
        params: {
          deserialize: joi
            .func()
            .arity(1)
            .required(),
        },
        validate(params, value, state, options) {
          return params.deserialize(value).matchWith({
            Ok: () => value,
            Error: () =>
              this.createError('cursor.wrong', { v: value }, state, options),
          });
        },
      },
    ],
  }));<|MERGE_RESOLUTION|>--- conflicted
+++ resolved
@@ -1,18 +1,7 @@
 const rawJoi = require('joi');
 
 const { BigNumber } = require('@waves/data-entities');
-<<<<<<< HEAD
-const { decode } = require('../../services/_common/pagination/cursor');
-const {
-  base58: base58Regex,
-  interval: intervalRegex,
-  assetId: assetIdRegex,
-  noNullChars: noNullCharsRegex,
-  saneForDbLike: saneForDbLikeRegex,
-} = require('../regex');
-=======
 const regex = require('../regex');
->>>>>>> a58d9593
 const { interval } = require('../../types');
 const { div } = require('../interval');
 const Maybe = require('folktale/maybe');
@@ -55,22 +44,6 @@
     },
     rules: [
       regexRule(joi, 'base58', [
-<<<<<<< HEAD
-        { regex: base58Regex, errorCode: 'string.base58' },
-      ]),
-      regexRule(joi, 'assetId', [
-        { regex: assetIdRegex, errorCode: 'string.assetId' },
-      ]),
-      regexRule(joi, 'noNullChars', [
-        { regex: noNullCharsRegex, errorCode: 'string.noNullChars' },
-      ]),
-      regexRule(joi, 'period', [
-        { regex: intervalRegex, errorCode: 'string.period.value' },
-      ]),
-      regexRule(joi, 'saneForDbLike', [
-        { regex: saneForDbLikeRegex, errorCode: 'string.saneForDbLike' },
-        { regex: noNullCharsRegex, errorCode: 'string.noNullChars' },
-=======
         { regex: regex.base58, errorCode: 'string.base58' },
       ]),
       regexRule(joi, 'assetId', [
@@ -85,7 +58,6 @@
       regexRule(joi, 'saneForDbLike', [
         { regex: regex.saneForDbLike, errorCode: 'string.saneForDbLike' },
         { regex: regex.noNullChars, errorCode: 'string.noNullChars' },
->>>>>>> a58d9593
       ]),
       {
         name: 'base64Prefixed',
@@ -113,29 +85,6 @@
                   options
                 ),
             });
-<<<<<<< HEAD
-        },
-      },
-      {
-        name: 'cursor',
-        validate(_, value, state, options) {
-          // assert base64
-          if (
-            joi
-              .string()
-              .base64({ paddingRequired: false })
-              .validate(value).error
-          ) {
-            return this.createError('string.base64', { value }, state, options);
-          }
-
-          return decode(value).matchWith({
-            Ok: () => value,
-            Error: () =>
-              this.createError('string.cursor', { value }, state, options),
-          });
-=======
->>>>>>> a58d9593
         },
       },
       {
