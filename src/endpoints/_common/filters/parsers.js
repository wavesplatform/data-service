--- conflicted
+++ resolved
@@ -22,9 +22,6 @@
   sort: defaultTo('desc'),
   after: identity,
   ids: parseArrayQuery,
-<<<<<<< HEAD
   intOrNull,
-=======
   query: trimedStringOrNull,
->>>>>>> 2423ce43
 };