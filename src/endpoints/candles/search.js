const { identity } = require('ramda');

const { captureErrors } = require('../../utils/captureErrors');
const { handleError } = require('../../utils/handleError');
const { select } = require('../utils/selectors');
const { parseFilterValues, timeStart, timeEnd } = require('../_common/filters');
const { trimmedStringIfDefined } = require('../utils/parseString');

const url = '/candles/:amountAsset/:priceAsset';

const candlesSearch = service => async ctx => {
  const { fromParams } = select(ctx);
  const [amountAsset, priceAsset] = fromParams(['amountAsset', 'priceAsset']);

  const { query } = select(ctx);

  const fValues = parseFilterValues({
    timeStart,
    timeEnd,
    interval: identity,
    matcher: trimmedStringIfDefined,
  })(query);

  // default
  if (!fValues.timeEnd) {
    fValues.timeEnd = new Date();
  }

  if (!fValues.matcher) {
    fValues.matcher = ctx.state.config.defaultMatcher;
  }

  ctx.eventBus.emit('ENDPOINT_HIT', {
    url: ctx.originalUrl,
    resolver: `${url}`,
    query,
  });

  let results = await service
    .search({
      amountAsset,
      priceAsset,
      ...fValues,
    })
    .run()
    .promise();

  ctx.eventBus.emit('ENDPOINT_RESOLVED', {
    value: results,
  });

  if (results) {
    ctx.state.returnValue = results;
  } else {
    ctx.status = 404;
  }
};

<<<<<<< HEAD
module.exports = captureErrors(handleError)(candlesSearch);
=======
const handleError = ({ ctx, error }) => {
  ctx.eventBus.emit('ERROR', error);
  error.matchWith({
    Db: () => {
      ctx.status = 500;
      ctx.body = 'Database Error';
    },
    Resolver: () => {
      ctx.status = 500;
      ctx.body = `Error resolving ${url}`;
    },
    Validation: () => {
      ctx.status = 400;
      ctx.body = `Invalid query, check params, got: ${ctx.querystring}`;
    },
  });
};

module.exports = service => captureErrors(handleError)(candlesSearch(service));
>>>>>>> 702e697e
<|MERGE_RESOLUTION|>--- conflicted
+++ resolved
@@ -56,9 +56,6 @@
   }
 };
 
-<<<<<<< HEAD
-module.exports = captureErrors(handleError)(candlesSearch);
-=======
 const handleError = ({ ctx, error }) => {
   ctx.eventBus.emit('ERROR', error);
   error.matchWith({
@@ -77,5 +74,4 @@
   });
 };
 
-module.exports = service => captureErrors(handleError)(candlesSearch(service));
->>>>>>> 702e697e
+module.exports = service => captureErrors(handleError)(candlesSearch(service));