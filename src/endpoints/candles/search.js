const { identity } = require('ramda');

const { captureErrors } = require('../../utils/captureErrors');
const { handleError } = require('../../utils/handleError');
const { select } = require('../utils/selectors');
const { parseFilterValues, timeStart, timeEnd } = require('../_common/filters');
const { trimmedStringIfDefined } = require('../utils/parseString');

const url = '/candles/:amountAsset/:priceAsset';

const candlesSearch = service => async ctx => {
  const { fromParams } = select(ctx);
  const [amountAsset, priceAsset] = fromParams(['amountAsset', 'priceAsset']);

  const { query } = select(ctx);

  const fValues = parseFilterValues({
    timeStart,
    timeEnd,
    interval: identity,
    matcher: trimmedStringIfDefined,
  })(query);

  // default
  if (!fValues.timeEnd) {
    fValues.timeEnd = new Date();
  }

  if (!fValues.matcher) {
    fValues.matcher = ctx.state.config.defaultMatcher;
  }

  ctx.eventBus.emit('ENDPOINT_HIT', {
    url: ctx.originalUrl,
    resolver: `${url}`,
    query,
  });

  let results = await service
    .search({
      amountAsset,
      priceAsset,
      ...fValues,
    })
    .run()
    .promise();

  ctx.eventBus.emit('ENDPOINT_RESOLVED', {
    value: results,
  });

  if (results) {
    ctx.state.returnValue = results;
  } else {
    ctx.status = 404;
  }
};

<<<<<<< HEAD
const handleError = ({ ctx, error }) => {
  ctx.eventBus.emit('ERROR', error);
  error.matchWith({
    Db: () => {
      ctx.status = 500;
      ctx.body = 'Database Error';
    },
    Resolver: () => {
      ctx.status = 500;
      ctx.body = `Error resolving ${url}`;
    },
    Validation: () => {
      ctx.status = 400;
      ctx.body = `Invalid query, check params, got: ${ctx.querystring}`;
    },
  });
};

module.exports = service => captureErrors(handleError)(candlesSearch(service));
=======
module.exports = captureErrors(handleError)(candlesSearch);
>>>>>>> d68ed5ec
<|MERGE_RESOLUTION|>--- conflicted
+++ resolved
@@ -56,26 +56,4 @@
   }
 };
 
-<<<<<<< HEAD
-const handleError = ({ ctx, error }) => {
-  ctx.eventBus.emit('ERROR', error);
-  error.matchWith({
-    Db: () => {
-      ctx.status = 500;
-      ctx.body = 'Database Error';
-    },
-    Resolver: () => {
-      ctx.status = 500;
-      ctx.body = `Error resolving ${url}`;
-    },
-    Validation: () => {
-      ctx.status = 400;
-      ctx.body = `Invalid query, check params, got: ${ctx.querystring}`;
-    },
-  });
-};
-
-module.exports = service => captureErrors(handleError)(candlesSearch(service));
-=======
-module.exports = captureErrors(handleError)(candlesSearch);
->>>>>>> d68ed5ec
+module.exports = service => captureErrors(handleError)(candlesSearch(service));