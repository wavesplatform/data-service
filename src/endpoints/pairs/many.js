const Maybe = require('folktale/maybe');
const { map, split, zipObj, compose } = require('ramda');

const { DEFAULT_NOT_FOUND_MESSAGE } = require('../../errorHandling');
const { loadConfig } = require('../../loadConfig');
const { captureErrors } = require('../../utils/captureErrors');
const { handleError } = require('../../utils/handleError');

const { select } = require('../utils/selectors');
const { parseArrayQuery } = require('../utils/parseArrayQuery');
const { parseBool } = require('../utils/parseBool');
const {
  parseFilterValues,
  limit,
  query: queryFilter,
} = require('../_common/filters');

const createService = require('../../services/pairs');

/**
 * @typedef {object} PairRequest
 * @property {string} amountAsset
 * @property {string} priceAsset
 */

/**
 * @function
 * @param {string[]} pairs {amoutAsset}/{priceAsset}
 * @returns PairRequest[]
 */
const parsePairs = map(
  compose(
    zipObj(['amountAsset', 'priceAsset']),
    split('/')
  )
);

const mgetFilterName = 'pairs';

const filterParsers = {
  pairs: compose(
    m => m.getOrElse(null),
    map(parsePairs),
    Maybe.fromNullable,
    parseArrayQuery
  ),
  search_by_asset: queryFilter,
  search_by_assets: parseArrayQuery,
  match_exactly: compose(
    m => m.getOrElse(undefined),
    map(map(parseBool)),
    Maybe.fromNullable,
    parseArrayQuery
  ),
  matcher: compose(
    queryFilter,
    defaultTo(options.defaultMatcher)
  ),
  limit,
};

/**
 * Endpoint
 * @name /pairs?pairs[]‌="{asset_id_1}/{asset_id_2}"&pairs[]="{asset_id_1}/{asset_id_2}" ...other params
 */
const pairsMany = pairsService =>
  createManyMiddleware(
    {
      filterParsers: {
        pairs: compose(
          m => m.getOrElse(null),
          map(parsePairs),
          Maybe.fromNullable,
          parseArrayQuery
        ),
        search_by_asset: query,
        search_by_assets: parseArrayQuery,
        match_exactly: compose(
          m => m.getOrElse(undefined),
          map(map(parseBool)),
          Maybe.fromNullable,
          parseArrayQuery
        ),
        limit,
      },
      mgetFilterName: 'pairs',
    },
    '/pairs',
    pairsService
  );

<<<<<<< HEAD
module.exports = captureErrors(handleError)(pairsManyEndpoint);
=======
module.exports = pairsService => pairsMany(pairsService);
>>>>>>> 702e697e
<|MERGE_RESOLUTION|>--- conflicted
+++ resolved
@@ -89,8 +89,4 @@
     pairsService
   );
 
-<<<<<<< HEAD
-module.exports = captureErrors(handleError)(pairsManyEndpoint);
-=======
-module.exports = pairsService => pairsMany(pairsService);
->>>>>>> 702e697e
+module.exports = pairsService => pairsMany(pairsService);